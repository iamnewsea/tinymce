{
  "name": "@ephox/tinymce",
  "publishConfig": {
    "registry": "http://nexus:8081/repository/ephox-npm/"
  },
<<<<<<< HEAD
  "version": "5.0.0-preview-3-build.5",
=======
  "version": "5.0.0-preview-3-build.8",
>>>>>>> 9a47cb9c
  "repository": {
    "type": "git",
    "url": "https://github.com/tinymce/tinymce.git"
  },
  "description": "TinyMCE rich text editor",
  "author": "Ephox Corporation",
  "bugs": {
    "url": "https://github.com/tinymce/tinymce/issues"
  },
  "license": "LGPL-2.1",
  "engines": {
    "node": ">=0.10.26"
  },
  "main": "tinymce.js",
  "scripts": {
    "test": "grunt bedrock-auto:chrome-headless",
    "lint": "tslint src/**/*.ts",
    "apollo-test": "grunt bedrock-auto:apollo",
    "apollo-test-manual": "grunt bedrock-manual:apollo",
    "silver-test": "grunt bedrock-auto:silver",
    "silver-test-manual": "grunt bedrock-manual:silver"
  },
  "devDependencies": {
    "@ephox/alloy": "latest",
    "@ephox/acid": "latest",
    "@ephox/agar": "latest",
    "@ephox/bedrock": "latest",
    "@ephox/boulder": "latest",
    "@ephox/bridge": "latest",
    "@ephox/darwin": "latest",
    "@ephox/dom-globals": "latest",
    "@ephox/imagetools": "latest",
    "@ephox/katamari": "latest",
    "@ephox/mcagar": "latest",
    "@ephox/oxide": "latest",
    "@ephox/oxide-icons-default": "latest",
    "@ephox/robin": "latest",
    "@ephox/sand": "latest",
    "@ephox/snooker": "latest",
    "@ephox/sugar": "latest",
    "@ephox/swag": "latest",
    "awesome-typescript-loader": "^5.2.0",
    "grunt": "~1.0.2",
    "grunt-contrib-clean": "~1.1.0",
    "grunt-contrib-copy": "~1.0.0",
    "grunt-contrib-less": "2.0.0",
    "grunt-contrib-uglify": "4.0.0",
    "grunt-contrib-watch": "^1.1.0",
    "grunt-nuget-pack": "^0.0.6",
    "grunt-replace": "^1.0.1",
    "grunt-shell": "^2.1.0",
    "grunt-tslint": "^5.0.1",
    "grunt-webpack": "^3.1.2",
    "less-plugin-autoprefix": "^1.5.1",
    "load-grunt-tasks": "^4.0.0",
    "moxie-zip": "~0.0.3",
    "tslint": "^5.9.1",
    "ts-loader": "^4.4.2",
    "typescript": "^2.6.2",
    "webpack": "^4.8.3",
    "webpack-dev-server": "3.1.5",
    "webpack-livereload-plugin": "^2.1.1",
    "rimraf": "^2.6.2"
  }
}<|MERGE_RESOLUTION|>--- conflicted
+++ resolved
@@ -3,11 +3,7 @@
   "publishConfig": {
     "registry": "http://nexus:8081/repository/ephox-npm/"
   },
-<<<<<<< HEAD
-  "version": "5.0.0-preview-3-build.5",
-=======
   "version": "5.0.0-preview-3-build.8",
->>>>>>> 9a47cb9c
   "repository": {
     "type": "git",
     "url": "https://github.com/tinymce/tinymce.git"
