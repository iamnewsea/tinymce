--- conflicted
+++ resolved
@@ -9,11 +9,7 @@
 import { Menu } from '@ephox/bridge';
 import { Element as DomElement, PointerEvent, setTimeout } from '@ephox/dom-globals';
 import { Arr, Fun, Obj, Result, Type } from '@ephox/katamari';
-<<<<<<< HEAD
-import { PlatformDetection } from '@ephox/sand';
-=======
-import { LazyPlatformDetection } from '@ephox/sand';
->>>>>>> 063c4f95
+import { LazyPlatformDetection, PlatformDetection } from '@ephox/sand';
 import Editor from 'tinymce/core/api/Editor';
 import { EditorEvent } from 'tinymce/core/api/util/EventDispatcher';
 import { UiFactoryBackstage } from 'tinymce/themes/silver/backstage/Backstage';
@@ -23,11 +19,6 @@
 import { getNodeAnchor, getPointAnchor } from './Coords';
 import MobileContextMenu from './MobileContextMenu';
 import Settings from './Settings';
-<<<<<<< HEAD
-=======
-import { UiFactoryBackstage } from 'tinymce/themes/silver/backstage/Backstage';
-import ItemResponse from '../item/ItemResponse';
->>>>>>> 063c4f95
 
 type MenuItem =  string | Menu.MenuItemApi | Menu.NestedMenuItemApi | Menu.SeparatorMenuItemApi;
 
@@ -118,12 +109,8 @@
 };
 
 export const setup = (editor: Editor, lazySink: () => Result<AlloyComponent, Error>, backstage: UiFactoryBackstage) => {
-<<<<<<< HEAD
-  const detection = PlatformDetection.detect();
-  const isTouch = detection.deviceType.isTouch();
-=======
-  const lazyDetection = LazyPlatformDetection.detect();
->>>>>>> 063c4f95
+  const isiOS = PlatformDetection.detect().deviceType.isiOS;
+  const isTouch = LazyPlatformDetection.detect().deviceType.isTouch;
 
   const contextmenu = GuiFactory.build(
     InlineView.sketch({
@@ -148,69 +135,45 @@
 
   const hideContextMenu = (_e) => InlineView.hide(contextmenu);
 
-<<<<<<< HEAD
-  editor.on('init', () => {
-    // Hide the context menu when scrolling or resizing
-    editor.on('ResizeEditor ScrollContent ScrollWindow longpresscancel', hideContextMenu);
-
-    editor.on(isTouch ? 'longpress' : 'contextmenu', (e) => {
-
-      // longpress is a TinyMCE-generated event, so the touchstart event data is wrapped.
-      const isLongpress = e.type === 'longpress';
-      // Prevent the default if we should never use native
-      if (Settings.shouldNeverUseNative(editor)) {
-        e.preventDefault();
-      }
-=======
   const showContextMenu = (e) => {
+    const isLongpress = e.type === 'longpress';
     // Prevent the default if we should never use native
     if (Settings.shouldNeverUseNative(editor)) {
       e.preventDefault();
     }
->>>>>>> 063c4f95
-
-    if (isNativeOverrideKeyEvent(editor, e) || Settings.isContextMenuDisabled(editor) || lazyDetection.deviceType.isTouch()) {
+
+    if (isNativeOverrideKeyEvent(editor, e) || Settings.isContextMenuDisabled(editor)) {
       return;
     }
 
-<<<<<<< HEAD
-      // For longpress, editor.selection hasn't updated yet at this point, so need to do it manually
-      // Without this longpress causes drag-n-drop duplication of code on Android
-      if (isLongpress) {
-        editor.selection.setCursorLocation(e.target, 0);
-      }
-
-      const show = (_editor: Editor, e: EditorEvent<PointerEvent>, items, backstage: UiFactoryBackstage, contextmenu: AlloyComponent, nuAnchorSpec) => {
-        NestedMenus.build(items, ItemResponse.CLOSE_ON_EXECUTE, backstage, false).map((menuData) => {
-          e.preventDefault();
-
-          // show the context menu, with items set to close on click
-          InlineView.showMenuAt(contextmenu, nuAnchorSpec, {
-            menu: {
-              markers: MenuParts.markers('normal')
-            },
-            data: menuData
-          });
+    // For longpress, editor.selection hasn't updated yet at this point, so need to do it manually
+    // Without this longpress causes drag-n-drop duplication of code on Android
+    if (isLongpress) {
+      editor.selection.setCursorLocation(e.target, 0);
+    }
+
+    const show = (_editor: Editor, e: EditorEvent<PointerEvent>, items, backstage: UiFactoryBackstage, contextmenu: AlloyComponent, nuAnchorSpec) => {
+      NestedMenus.build(items, ItemResponse.CLOSE_ON_EXECUTE, backstage, false).map((menuData) => {
+        e.preventDefault();
+
+        // show the context menu, with items set to close on click
+        InlineView.showMenuAt(contextmenu, nuAnchorSpec, {
+          menu: {
+            markers: MenuParts.markers('normal')
+          },
+          data: menuData
         });
-      };
-
-      // Different browsers trigger the context menu from keyboards differently, so need to check both the button and target here.
-      // Unless it's a touchevent, in which case we don't care.
-      // Chrome: button = 0 & target = the selection range node
-      // Firefox: button = 0 & target = body
-      // IE/Edge: button = 2 & target = body
-      // Safari: N/A (Mac's don't expose a contextmenu keyboard shortcut)
-      const isTriggeredByKeyboardEvent = !isLongpress && (e.button !== 2 || e.target === editor.getBody());
-      const anchorSpec = isTriggeredByKeyboardEvent ? getNodeAnchor(editor) : getPointAnchor(editor, e);
-=======
-    // Different browsers trigger the context menu from keyboards differently, so need to check both the button and target here
+      });
+    };
+
+    // Different browsers trigger the context menu from keyboards differently, so need to check both the button and target here.
+    // Unless it's a touchevent, in which case we don't care.
     // Chrome: button = 0 & target = the selection range node
     // Firefox: button = 0 & target = body
     // IE/Edge: button = 2 & target = body
     // Safari: N/A (Mac's don't expose a contextmenu keyboard shortcut)
-    const isTriggeredByKeyboardEvent = e.button !== 2 || e.target === editor.getBody();
+    const isTriggeredByKeyboardEvent = !isLongpress && (e.button !== 2 || e.target === editor.getBody());
     const anchorSpec = isTriggeredByKeyboardEvent ? getNodeAnchor(editor) : getPointAnchor(editor, e);
->>>>>>> 063c4f95
 
     const registry = editor.ui.registry.getAll();
     const menuConfig = Settings.getContextMenu(editor);
@@ -220,35 +183,24 @@
 
     const items = generateContextMenu(registry.contextMenus, menuConfig, selectedElement);
 
-<<<<<<< HEAD
-      const showContextMenu = isLongpress ? MobileContextMenu.show : show;
-      if (detection.deviceType.isiOS()) {
-        // Need a short wait here for iOS due to browser focus events or something causing the keyboard to open after
-        // the context menu opens, closing it again
-        setTimeout(() => showContextMenu(editor, e, items, backstage, contextmenu, anchorSpec), 200);
-      } else {
-        // Waiting on Android causes the native context toolbar to not show, so don't wait
-        showContextMenu(editor, e, items, backstage, contextmenu, anchorSpec);
-      }
-=======
-    NestedMenus.build(items, ItemResponse.CLOSE_ON_EXECUTE, backstage).map((menuData) => {
-      e.preventDefault();
-
-      // show the context menu, with items set to close on click
-      InlineView.showMenuAt(contextmenu, anchorSpec, {
-        menu: {
-          markers: MenuParts.markers('normal')
-        },
-        data: menuData
-      });
->>>>>>> 063c4f95
-    });
+    const showContextMenu = isLongpress ? MobileContextMenu.show : show;
+    if (isiOS()) {
+      // Need a short wait here for iOS due to browser focus events or something causing the keyboard to open after
+      // the context menu opens, closing it again
+      setTimeout(() => showContextMenu(editor, e, items, backstage, contextmenu, anchorSpec), 400);
+    } else {
+      // Waiting on Android causes the native context toolbar to not show, so don't wait
+      showContextMenu(editor, e, items, backstage, contextmenu, anchorSpec);
+    }
   };
 
   editor.on('init', () => {
     // Hide the context menu when scrolling or resizing
-    editor.on('ResizeEditor ResizeWindow ScrollContent ScrollWindow', hideContextMenu);
-
-    editor.on('contextmenu', showContextMenu);
+    // Except ResizeWindow on mobile which fires when the keyboard appears/disappears
+    const hideEvents = 'ResizeEditor ScrollContent ScrollWindow longpresscancel'.concat(isTouch() ? '' : 'ResizeWindow');
+
+    editor.on(hideEvents, hideContextMenu);
+
+    editor.on(isTouch() ? 'longpress' : 'contextmenu', showContextMenu);
   });
 };