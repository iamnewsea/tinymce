--- conflicted
+++ resolved
@@ -109,16 +109,9 @@
 };
 
 export const setup = (editor: Editor, lazySink: () => Result<AlloyComponent, Error>, backstage: UiFactoryBackstage) => {
-<<<<<<< HEAD
-=======
   const detection = PlatformDetection.detect();
   const isTouch = detection.deviceType.isTouch();
 
-  if (isTouch) {
-    return;
-  }
-
->>>>>>> 1bebd42a
   const contextmenu = GuiFactory.build(
     InlineView.sketch({
       dom: {
@@ -142,11 +135,7 @@
 
   editor.on('init', () => {
     // Hide the context menu when scrolling or resizing
-<<<<<<< HEAD
-    editor.on('ResizeEditor ResizeWindow', hideContextMenu);
-=======
     editor.on('ResizeEditor ResizeWindow ScrollContent ScrollWindow', hideContextMenu);
->>>>>>> 1bebd42a
 
     editor.on('contextmenu', (e) => {
       // Prevent the default if we should never use native
@@ -157,10 +146,6 @@
       if (isNativeOverrideKeyEvent(editor, e) || Settings.isContextMenuDisabled(editor)) {
         return;
       }
-
-<<<<<<< HEAD
-      const detection = PlatformDetection.detect();
-      const isTouch = detection.deviceType.isTouch();
 
       const show = (_editor: Editor, e: EditorEvent<PointerEvent>, items, backstage: UiFactoryBackstage, contextmenu: AlloyComponent, nuAnchorSpec) => {
         NestedMenus.build(items, ItemResponse.CLOSE_ON_EXECUTE, backstage, false).map((menuData) => {
@@ -173,33 +158,6 @@
             },
             data: menuData
           });
-=======
-      // Different browsers trigger the context menu from keyboards differently, so need to check both the button and target here
-      // Chrome: button = 0 & target = the selection range node
-      // Firefox: button = 0 & target = body
-      // IE/Edge: button = 2 & target = body
-      // Safari: N/A (Mac's don't expose a contextmenu keyboard shortcut)
-      const isTriggeredByKeyboardEvent = e.button !== 2 || e.target === editor.getBody();
-      const anchorSpec = isTriggeredByKeyboardEvent ? getNodeAnchor(editor) : getPointAnchor(editor, e);
-
-      const registry = editor.ui.registry.getAll();
-      const menuConfig = Settings.getContextMenu(editor);
-
-      // Use the event target element for mouse clicks, otherwise fallback to the current selection
-      const selectedElement = isTriggeredByKeyboardEvent ? editor.selection.getStart(true) : e.target as DomElement;
-
-      const items = generateContextMenu(registry.contextMenus, menuConfig, selectedElement);
-
-      NestedMenus.build(items, ItemResponse.CLOSE_ON_EXECUTE, backstage).map((menuData) => {
-        e.preventDefault();
-
-        // show the context menu, with items set to close on click
-        InlineView.showMenuAt(contextmenu, anchorSpec, {
-          menu: {
-            markers: MenuParts.markers('normal')
-          },
-          data: menuData
->>>>>>> 1bebd42a
         });
       };
 
