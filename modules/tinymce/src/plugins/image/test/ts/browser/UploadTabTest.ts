<<<<<<< HEAD
import { Assertions, Chain, Files, GeneralSteps, Log, Logger, Mouse, Pipeline, Step, UiFinder, Waiter, FileInput } from '@ephox/agar';
import { UnitTest } from '@ephox/bedrock-client';
=======
import { Assertions, Chain, FileInput, Files, GeneralSteps, Log, Logger, Mouse, Pipeline, Step, UiFinder, Waiter } from '@ephox/agar';
import { UnitTest } from '@ephox/bedrock';
import { Strings } from '@ephox/katamari';
>>>>>>> b59e5737
import { TinyApis, TinyLoader, TinyUi } from '@ephox/mcagar';
import { Body } from '@ephox/sugar';
import Conversions from 'tinymce/core/file/Conversions';
import Plugin from 'tinymce/plugins/image/Plugin';
import SilverTheme from 'tinymce/themes/silver/Theme';

UnitTest.asynctest('browser.tinymce.plugins.image.ImagePluginTest', (success, failure) => {
  const src = 'http://moxiecode.cachefly.net/tinymce/v9/images/logo.png';
  const b64 = 'data:image/png;base64,iVBORw0KGgoAAAANSUhEUgAAAAEAAAABCAQAAAC1HAwCAAAAC0lEQVR42mP8/x8AAwMCAO+ip1sAAAAASUVORK5CYII=';

  SilverTheme();
  Plugin();

  TinyLoader.setupLight((editor, onSuccess, onFailure) => {
    const api = TinyApis(editor);
    const ui = TinyUi(editor);

    const sAssertImageTab = (title: string, isPresent: boolean) => {
      return Logger.t('Assert image tab is present', GeneralSteps.sequence([
        ui.sClickOnToolbar('Trigger Image dialog', 'button[aria-label="Insert/edit image"]'),
        Chain.asStep({}, [
          ui.cWaitForPopup('Wait for Image dialog', 'div[role="dialog"]'),
          Chain.op((container) => {
            const expected = {};
            expected['.tox-tab:contains("' + title + '")'] = isPresent ? 1 : 0;
            Assertions.assertPresence('Asserting presence', expected, container);
          })
        ]),
        ui.sClickOnUi('Close dialog', 'button:contains("Cancel")')
      ]));
    };

    const sTriggerUpload = Logger.t('Trigger upload', Step.async((next, die) => {
      Conversions.uriToBlob(b64).then((blob) => {
        Pipeline.async({}, [
          FileInput.sRunOnPatchedFileInput([Files.createFile('logo.png', 0, blob)], Chain.asStep({}, [
            // cPopupToDialog('div[role="dialog"]'),
            ui.cWaitForPopup('Locate popup', 'div[role="dialog"]'),
            UiFinder.cFindIn('input[type="file"]'),
            Mouse.cClick
          ]))
        ], next, die);
      });
    }));

    const uploadTabNotPresent = Log.stepsAsStep('TBA', 'Image: Upload tab should not be present without images_upload_url or images_upload_handler', [
      api.sSetContent('<p><img src="' + src + '" /></p>'),
      api.sSelect('img', []),
      sAssertImageTab('Upload', false)
    ]);

    const uploadTabPresentOnUploadUrl = Log.stepsAsStep('TBA', 'Image: Upload tab should be present when images_upload_url is set to some truthy value', [
      api.sSetContent('<p><img src="' + src + '" /></p>'),
      api.sSelect('img', []),
      api.sSetSetting('image_advtab', false), // make sure that Advanced tab appears separately
      api.sSetSetting('images_upload_url', 'postAcceptor.php'),
      sAssertImageTab('Upload', true),
      sAssertImageTab('Advanced', false),
      api.sSetSetting('image_advtab', true),
      api.sDeleteSetting('images_upload_url'),
      sAssertImageTab('Upload', false),
      sAssertImageTab('Advanced', true)
    ]);

    const uploadTabNotPresentOnUploadUrlWithUploadTabDisabled = Log.stepsAsStep('TBA', 'Image: Upload tab should be not be present when images_upload_url is set to some truthy value and image_uploadtab is set to false', [
      api.sSetContent('<p><img src="' + src + '" /></p>'),
      api.sSelect('img', []),
      api.sSetSetting('image_uploadtab', false),
      api.sSetSetting('images_upload_handler', (blobInfo, success) => {
        return success('file.jpg');
      }),
      sAssertImageTab('Upload', false),
      api.sSetSetting('image_advtab', true),
      api.sDeleteSetting('image_uploadtab'),
      sAssertImageTab('Upload', true)
    ]);

    const uploadTabPresentOnUploadHandler = Log.stepsAsStep('TBA', 'Image: Upload tab should be present when images_upload_handler is set to some truthy value', [
      api.sSetContent('<p><img src="' + src + '" /></p>'),
      api.sSelect('img', []),
      api.sSetSetting('image_advtab', false), // make sure that Advanced tab appears separately
      api.sSetSetting('images_upload_handler', (blobInfo, success) => {
        return success('file.jpg');
      }),
      sAssertImageTab('Upload', true),
      sAssertImageTab('Advanced', false),
      api.sSetSetting('image_advtab', true),
      api.sDeleteSetting('images_upload_handler'),
      sAssertImageTab('Upload', false),
      sAssertImageTab('Advanced', true)
    ]);

    const sAssertSrcTextValue = (expectedValue: string) => {
      return Waiter.sTryUntil('Waited for input to change to expected value', Chain.asStep(Body.body(), [
        UiFinder.cFindIn('label.tox-label:contains("Source") + div > div > input.tox-textfield'),
        Chain.op((input) => {
          Assertions.assertEq('Assert field source value ', expectedValue, input.dom().value);
        })
      ]), 10, 10000);
    };

    const sAssertSrcTextValueStartsWith = (expectedValue: string) => {
      return Waiter.sTryUntil('Waited for input to change to start with expected value', Chain.asStep(Body.body(), [
        UiFinder.cFindIn('label.tox-label:contains("Source") + div > div > input.tox-textfield'),
        Chain.op((input) => {
          Assertions.assertEq('Assert field source value ', true, Strings.startsWith(input.dom().value, expectedValue));
        })
      ]), 10, 10000);
    };

    // The following tests have been removed from the testing pipeline as they depend
    // on the triggerUpload functionality which is currently not feasible in the state of the code
    const uploadWithCustomRoute = Log.stepsAsStep('TBA', 'Image: Image uploader test with custom route', [
      api.sSetContent(''),
      api.sSetSetting('images_upload_url', '/custom/imageUpload'),
      ui.sClickOnToolbar('Trigger Image dialog', 'button[aria-label="Insert/edit image"]'),
      ui.sWaitForPopup('Wait for Image dialog', 'div[role="dialog"]'),
      ui.sClickOnUi('Switch to Upload tab', '.tox-tab:contains("Upload")'),
      sTriggerUpload,
      ui.sWaitForUi('Wait for General tab to activate', '.tox-tab:contains("General")'),
      sAssertSrcTextValue('uploaded_image.jpg'),
      api.sDeleteSetting('images_upload_url'),
      ui.sClickOnUi('Close dialog', 'button:contains("Cancel")')
    ]);

    const uploadWithCustomHandler = Log.stepsAsStep('TBA', 'Image: Image uploader test with images_upload_handler', [
      api.sSetContent(''),
      api.sSetSetting('images_upload_handler', (blobInfo, success) => {
        return success('file.jpg');
      }),
      ui.sClickOnToolbar('Trigger Image dialog', 'button[aria-label="Insert/edit image"]'),
      ui.sWaitForPopup('Wait for Image dialog', 'div[role="dialog"]'),
      ui.sClickOnUi('Switch to Upload tab', '.tox-tab:contains("Upload")'),
      sTriggerUpload,
      ui.sWaitForUi('Wait for General tab to activate', '.tox-tab:contains("General")'),
      sAssertSrcTextValue('file.jpg'),
      ui.sClickOnUi('Close dialog', 'button:contains("Cancel")')
    ]);

    const uploadCustomHandlerBase64String = Log.stepsAsStep('TBA', 'Image: Test that we get full base64 string in images_upload_handler', [
      api.sSetContent(''),
      api.sSetSetting('images_upload_handler', (blobInfo, success) => {
        return success(blobInfo.base64());
      }),
      ui.sClickOnToolbar('Trigger Image dialog', 'button[aria-label="Insert/edit image"]'),
      ui.sWaitForPopup('Wait for Image dialog', 'div[role="dialog"]'),
      ui.sClickOnUi('Switch to Upload tab', '.tox-tab:contains("Upload")'),
      sTriggerUpload,
      ui.sWaitForUi('Wait for General tab to activate', '.tox-tab:contains("General")'),
      sAssertSrcTextValue(b64.split(',')[1]),
      ui.sClickOnUi('Close dialog', 'button:contains("Cancel")')
    ]);

    const uploadWithAutomaticUploadsDisabled = Log.stepsAsStep('TBA', 'Image: Image uploader test with automatic uploads disabled', [
      api.sSetContent(''),
      api.sSetSetting('automatic_uploads', false),
      ui.sClickOnToolbar('Trigger Image dialog', 'button[aria-label="Insert/edit image"]'),
      ui.sWaitForPopup('Wait for Image dialog', 'div[role="dialog"]'),
      ui.sClickOnUi('Switch to Upload tab', '.tox-tab:contains("Upload")'),
      sTriggerUpload,
      ui.sWaitForUi('Wait for General tab to activate', '.tox-tab:contains("General")'),
      sAssertSrcTextValueStartsWith('blob:'),
      ui.sClickOnUi('Close dialog', 'button:contains("Cancel")'),
      api.sDeleteSetting('automatic_uploads')
    ]);

    Pipeline.async({}, [
      uploadTabNotPresent,
      uploadTabPresentOnUploadUrl,
      uploadTabNotPresentOnUploadUrlWithUploadTabDisabled,
      uploadTabPresentOnUploadHandler,
      uploadWithCustomRoute,
      uploadWithCustomHandler,
      uploadCustomHandlerBase64String,
      uploadWithAutomaticUploadsDisabled
    ], onSuccess, onFailure);
  }, {
    theme: 'silver',
    plugins: 'image',
    toolbar: 'image',
    indent: false,
    base_url: '/project/tinymce/js/tinymce'
  }, success, failure);
});<|MERGE_RESOLUTION|>--- conflicted
+++ resolved
@@ -1,11 +1,6 @@
-<<<<<<< HEAD
-import { Assertions, Chain, Files, GeneralSteps, Log, Logger, Mouse, Pipeline, Step, UiFinder, Waiter, FileInput } from '@ephox/agar';
+import { Assertions, Chain, FileInput, Files, GeneralSteps, Log, Logger, Mouse, Pipeline, Step, UiFinder, Waiter } from '@ephox/agar';
 import { UnitTest } from '@ephox/bedrock-client';
-=======
-import { Assertions, Chain, FileInput, Files, GeneralSteps, Log, Logger, Mouse, Pipeline, Step, UiFinder, Waiter } from '@ephox/agar';
-import { UnitTest } from '@ephox/bedrock';
 import { Strings } from '@ephox/katamari';
->>>>>>> b59e5737
 import { TinyApis, TinyLoader, TinyUi } from '@ephox/mcagar';
 import { Body } from '@ephox/sugar';
 import Conversions from 'tinymce/core/file/Conversions';
