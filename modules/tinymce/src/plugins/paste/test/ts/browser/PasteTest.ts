<<<<<<< HEAD
import { Pipeline, Step, Logger, Log } from '@ephox/agar';
import { UnitTest } from '@ephox/bedrock-client';
import { HTMLElement } from '@ephox/dom-globals';
=======
import { Log, Logger, Pipeline, Step } from '@ephox/agar';
import { UnitTest } from '@ephox/bedrock';
>>>>>>> 6f823b48
import { Arr } from '@ephox/katamari';
import { LegacyUnit, TinyLoader } from '@ephox/mcagar';

import Editor from 'tinymce/core/api/Editor';
import Env from 'tinymce/core/api/Env';
import Utils from 'tinymce/plugins/paste/core/Utils';
import Plugin from 'tinymce/plugins/paste/Plugin';
import Theme from 'tinymce/themes/silver/Theme';

import Strings from '../module/test/Strings';

UnitTest.asynctest('tinymce.plugins.paste.browser.PasteTest', (success, failure) => {
  const suite = LegacyUnit.createSuite<Editor>();

  Plugin();
  Theme();

  /* eslint-disable max-len */

  const sTeardown = function (editor: Editor) {
    return Logger.t('Delete settings', Step.sync(function () {
      delete editor.settings.paste_remove_styles_if_webkit;
      delete editor.settings.paste_retain_style_properties;
      delete editor.settings.paste_enable_default_filters;
      delete editor.settings.paste_data_images;
      delete editor.settings.paste_webkit_styles;
    }));
  };

  const appendTeardown = function (editor: Editor, steps: Step<any, any>[]) {
    return Arr.bind(steps, function (step) {
      return [step, sTeardown(editor)];
    });
  };

  const trimContent = function (content: string) {
    return content.replace(/^<p>&nbsp;<\/p>\n?/, '').replace(/\n?<p>&nbsp;<\/p>$/, '');
  };

  suite.test('TestCase-TBA: Paste: Plain text toggle event', function (editor) {
    const events = [];

    editor.on('PastePlainTextToggle', function (e) {
      events.push({ state: e.state });
    });

    editor.execCommand('mceTogglePlainTextPaste');
    LegacyUnit.deepEqual(events, [
      { state: true }
    ], 'Should be enabled');

    editor.execCommand('mceTogglePlainTextPaste');
    LegacyUnit.deepEqual(events, [
      { state: true },
      { state: false }
    ], 'Should be disabled');

    editor.execCommand('mceTogglePlainTextPaste');
    LegacyUnit.deepEqual(events, [
      { state: true },
      { state: false },
      { state: true }
    ], 'Should be enabled again');
  });

  suite.test('TestCase-TBA: Paste: Paste simple text content', function (editor) {
    const rng = editor.dom.createRng();

    editor.setContent('<p>1234</p>');
    editor.focus();
    rng.setStart(editor.getBody().firstChild.firstChild, 1);
    rng.setEnd(editor.getBody().firstChild.firstChild, 3);
    editor.selection.setRng(rng);

    editor.execCommand('mceInsertClipboardContent', false, { content: 'TEST' });
    LegacyUnit.equal(editor.getContent(), '<p>1TEST4</p>');
  });

  suite.test('TestCase-TBA: Paste: Paste text with meta and nbsp', function (editor) {
    const rng = editor.dom.createRng();

    editor.setContent('<p>1&nbsp;</p>');
    editor.focus();
    rng.setStart(editor.getBody().firstChild.firstChild, 2);
    rng.setEnd(editor.getBody().firstChild.firstChild, 2);
    editor.selection.setRng(rng);

    editor.execCommand('mceInsertClipboardContent', false, { content: '<meta charset="utf-8">TEST' });
    LegacyUnit.equal(editor.getContent(), '<p>1 TEST</p>');
  });

  suite.test('TestCase-TBA: Paste: Paste styled text content', function (editor) {
    const rng = editor.dom.createRng();

    editor.settings.paste_remove_styles_if_webkit = false;

    editor.setContent('<p>1234</p>');
    rng.setStart(editor.getBody().firstChild.firstChild, 1);
    rng.setEnd(editor.getBody().firstChild.firstChild, 3);
    editor.selection.setRng(rng);

    editor.execCommand('mceInsertClipboardContent', false, { content: '<strong><em><span style="color: red;">TEST</span></em></strong>' });
    LegacyUnit.equal(editor.getContent(), '<p>1<strong><em><span style="color: red;">TEST</span></em></strong>4</p>');
  });

  suite.test('TestCase-TBA: Paste: Paste paragraph in paragraph', function (editor) {
    const rng = editor.dom.createRng();

    editor.setContent('<p>1234</p>');
    rng.setStart(editor.getBody().firstChild.firstChild, 1);
    rng.setEnd(editor.getBody().firstChild.firstChild, 3);
    editor.selection.setRng(rng);

    editor.execCommand('mceInsertClipboardContent', false, { content: '<p>TEST</p>' });
    LegacyUnit.equal(editor.getContent(), '<p>1</p><p>TEST</p><p>4</p>');
  });

  suite.test('TestCase-TBA: Paste: Paste paragraphs in complex paragraph', function (editor) {
    const rng = editor.dom.createRng();

    editor.setContent('<p><strong><em>1234</em></strong></p>');
    rng.setStart(editor.dom.select('em,i')[0].firstChild, 1);
    rng.setEnd(editor.dom.select('em,i')[0].firstChild, 3);
    editor.selection.setRng(rng);

    editor.execCommand('mceInsertClipboardContent', false, { content: '<p>TEST 1</p><p>TEST 2</p>' });
    LegacyUnit.equal(editor.getContent(), '<p><strong><em>1</em></strong></p><p>TEST 1</p><p>TEST 2</p><p><strong><em>4</em></strong></p>');
  });

  suite.test('TestCase-TBA: Paste: Paste Word fake list', function (editor) {
    let rng = editor.dom.createRng();

    editor.setContent('<p>1234</p>');
    rng.setStart(editor.getBody().firstChild.firstChild, 0);
    rng.setEnd(editor.getBody().firstChild.firstChild, 4);
    editor.selection.setRng(rng);

    editor.execCommand('mceInsertClipboardContent', false, { content: Strings.wordList2 });
    LegacyUnit.equal(editor.getContent(), '<ul><li>Item 1</li><li>Item 2</li><li>Item 3</li><li>Item 4</li><li>Item 5</li><li>Item 6</li></ul>');

    editor.settings.paste_retain_style_properties = 'border';

    rng = editor.dom.createRng();
    editor.setContent('<p>1234</p>');
    rng.setStart(editor.getBody().firstChild.firstChild, 0);
    rng.setEnd(editor.getBody().firstChild.firstChild, 4);
    editor.selection.setRng(rng);
    editor.execCommand('mceInsertClipboardContent', false, { content: '<p class="ListStyle" style="margin-top:0cm;margin-right:0cm;margin-bottom:3.0pt;margin-left:18.0pt;mso-add-space:auto;text-align:justify;text-indent:-18.0pt;mso-list:l0 level1 lfo1;tab-stops:list 18.0pt"><span lang="DE" style="font-family:Verdana;mso-fareast-font-family:Verdana;mso-bidi-font-family:Verdana;color:black"><span style="mso-list:Ignore">\u25CF<span style="font:7.0pt &quot;Times New Roman&quot;">&nbsp;&nbsp;&nbsp;&nbsp;&nbsp;</span></span></span><span lang="DE" style="font-family:Arial;mso-fareast-font-family:Arial;mso-bidi-font-family:Arial;color:black">Item&nbsp; Spaces.<o:p></o:p></span></p>' });
    LegacyUnit.equal(editor.getContent(), '<ul><li>Item&nbsp; Spaces.</li></ul>');

    rng = editor.dom.createRng();
    editor.setContent('<p>1234</p>');
    rng.setStart(editor.getBody().firstChild.firstChild, 0);
    rng.setEnd(editor.getBody().firstChild.firstChild, 4);
    editor.selection.setRng(rng);
    editor.execCommand('mceInsertClipboardContent', false, { content: '<p class="ListStyle" style="margin-left:36.0pt;mso-add-space:auto;text-indent:-18.0pt;mso-list:l0 level1 lfo1;tab-stops:list 36.0pt"><span lang="EN-US" style="color:black;mso-ansi-language:EN-US"><span style="mso-list:Ignore">1.<span style="font:7.0pt &quot;Times New Roman&quot;">&nbsp;&nbsp;&nbsp;&nbsp; </span></span></span><span lang="EN-US" style="font-family:Arial;mso-fareast-font-family:Arial;mso-bidi-font-family:Arial;color:black;mso-ansi-language:EN-US">Version 7.0</span><span lang="EN-US" style="font-family:Arial;mso-fareast-font-family:Arial;mso-bidi-font-family:Arial;color:black;mso-ansi-language:EN-US">:<o:p></o:p></span></p>' });
    LegacyUnit.equal(editor.getContent(), '<ol><li>Version 7.0:</li></ol>');
  });

  suite.test('TestCase-TBA: Paste: Paste Word fake list before BR', function (editor) {
    let rng = editor.dom.createRng();

    editor.setContent('<p>1234</p>');
    rng.setStart(editor.getBody().firstChild.firstChild, 0);
    rng.setEnd(editor.getBody().firstChild.firstChild, 4);
    editor.selection.setRng(rng);

    editor.execCommand('mceInsertContent', false, '<br>a');

    rng = editor.dom.createRng();
    rng.setStart(editor.getBody().firstChild, 0);
    rng.setEnd(editor.getBody().firstChild, 0);
    editor.selection.setRng(rng);

    editor.execCommand('mceInsertClipboardContent', false, { content: Strings.wordList1 });

    LegacyUnit.equal(editor.getContent(), '<ul><li>Item 1</li><li>Item 2</li><li>Item 3</li><li>Item 4</li><li>Item 5</li><li>Item 6</li></ul><p><br />a</p>');
  });

  suite.test('TestCase-TBA: Paste: Paste Word fake lists interrupted by header', function (editor) {
    const rng = editor.dom.createRng();

    editor.setContent('<p>1234</p>');
    rng.setStart(editor.getBody().firstChild.firstChild, 0);
    rng.setEnd(editor.getBody().firstChild.firstChild, 4);
    editor.selection.setRng(rng);

    editor.execCommand('mceInsertClipboardContent', false, { content: '<p class=MsoListParagraphCxSpFirst style=\'text-indent:-.25in;mso-list:l0 level1 lfo1\'><![if !supportLists]><span style=\'font-family:Symbol;mso-fareast-font-family:Symbol;mso-bidi-font-family: Symbol\'><span style=\'mso-list:Ignore\'>·<span style=\'font:7.0pt "Times New Roman"\'>&nbsp;&nbsp;&nbsp;&nbsp;&nbsp;&nbsp;&nbsp;&nbsp; </span></span></span><![endif]>List before heading A<o:p></o:p></p>  <p class=MsoListParagraphCxSpLast style=\'text-indent:-.25in;mso-list:l0 level1 lfo1\'><![if !supportLists]><span style=\'font-family:Symbol;mso-fareast-font-family:Symbol;mso-bidi-font-family: Symbol\'><span style=\'mso-list:Ignore\'>·<span style=\'font:7.0pt "Times New Roman"\'>&nbsp;&nbsp;&nbsp;&nbsp;&nbsp;&nbsp;&nbsp;&nbsp; </span></span></span><![endif]>List before heading B<o:p></o:p></p>  <h1>heading<o:p></o:p></h1>  <p class=MsoListParagraphCxSpFirst style=\'text-indent:-.25in;mso-list:l0 level1 lfo1\'><![if !supportLists]><span style=\'font-family:Symbol;mso-fareast-font-family:Symbol;mso-bidi-font-family: Symbol\'><span style=\'mso-list:Ignore\'>·<span style=\'font:7.0pt "Times New Roman"\'>&nbsp;&nbsp;&nbsp;&nbsp;&nbsp;&nbsp;&nbsp;&nbsp; </span></span></span><![endif]>List after heading A<o:p></o:p></p>  <p class=MsoListParagraphCxSpLast style=\'text-indent:-.25in;mso-list:l0 level1 lfo1\'><![if !supportLists]><span style=\'font-family:Symbol;mso-fareast-font-family:Symbol;mso-bidi-font-family: Symbol\'><span style=\'mso-list:Ignore\'>·<span style=\'font:7.0pt "Times New Roman"\'>&nbsp;&nbsp;&nbsp;&nbsp;&nbsp;&nbsp;&nbsp;&nbsp; </span></span></span><![endif]>List after heading B<o:p></o:p></p>' });
    LegacyUnit.equal(editor.getContent(), '<ul><li>List before heading A</li><li>List before heading B</li></ul><h1>heading</h1><ul><li>List after heading A</li><li>List after heading B</li></ul>');
  });

  suite.test('TestCase-TBA: Paste: Paste list like paragraph and list', function (editor) {
    editor.setContent('');

    editor.execCommand('mceInsertClipboardContent', false, {
      content: '<p class=MsoNormal><span style=\'font-size:10.0pt;line-height:115%;font-family:"Trebuchet MS","sans-serif";color:#666666\'>ABC. X<o:p></o:p></span></p><p class=MsoListParagraph style=\'text-indent:-.25in;mso-list:l0 level1 lfo1\'><![if !supportLists]><span style=\'mso-fareast-font-family:Calibri;mso-fareast-theme-font:minor-latin;mso-bidi-font-family:Calibri;mso-bidi-theme-font:minor-latin\'><span style=\'mso-list:Ignore\'>1.<span style=\'font:7.0pt "Times New Roman"\'>&nbsp;&nbsp;&nbsp;&nbsp;&nbsp;&nbsp;</span></span></span><![endif]>Y</p>'
    });

    LegacyUnit.equal(editor.getContent(), '<p>ABC. X</p><ol><li>Y</li></ol>');
  });

  suite.test('TestCase-TBA: Paste: Paste list like paragraph and list (disabled)', function (editor) {
    editor.setContent('');

    editor.settings.paste_convert_word_fake_lists = false;

    editor.execCommand('mceInsertClipboardContent', false, {
      content: '<p class=MsoNormal><span style=\'font-size:10.0pt;line-height:115%;font-family:"Trebuchet MS","sans-serif";color:#666666\'>ABC. X<o:p></o:p></span></p><p class=MsoListParagraph style=\'text-indent:-.25in;mso-list:l0 level1 lfo1\'><![if !supportLists]><span style=\'mso-fareast-font-family:Calibri;mso-fareast-theme-font:minor-latin;mso-bidi-font-family:Calibri;mso-bidi-theme-font:minor-latin\'><span style=\'mso-list:Ignore\'>1.<span style=\'font:7.0pt "Times New Roman"\'>&nbsp;&nbsp;&nbsp;&nbsp;&nbsp;&nbsp;</span></span></span><![endif]>Y</p>'
    });

    delete editor.settings.paste_convert_word_fake_lists;

    LegacyUnit.equal(editor.getContent(), '<p>ABC. X</p><p>1.&nbsp;&nbsp;&nbsp;&nbsp;&nbsp;&nbsp;Y</p>');
  });

  suite.test('TestCase-TBA: Paste: Paste Word table', function (editor) {
    const rng = editor.dom.createRng();

    editor.setContent('<p>1234</p>');
    rng.setStart(editor.getBody().firstChild.firstChild, 0);
    rng.setEnd(editor.getBody().firstChild.firstChild, 4);
    editor.selection.setRng(rng);

    editor.execCommand('mceInsertClipboardContent', false, { content: Strings.table });
    LegacyUnit.equal(editor.getContent(), '<table><tbody><tr><td width="307"><p>Cell 1</p></td><td width="307"><p>Cell 2</p></td></tr><tr><td width="307"><p>Cell 3</p></td><td width="307"><p>Cell 4</p></td></tr></tbody></table><p>&nbsp;</p>');
  });

  suite.test('TestCase-TBA: Paste: Paste Office 365', function (editor) {
    const rng = editor.dom.createRng();

    editor.setContent('<p>1234</p>');
    rng.setStart(editor.getBody().firstChild.firstChild, 0);
    rng.setEnd(editor.getBody().firstChild.firstChild, 4);
    editor.selection.setRng(rng);

    editor.execCommand('mceInsertClipboardContent', false, { content: '<div class="OutlineElement Ltr SCX195156559">Test</div>' });
    LegacyUnit.equal(editor.getContent(), '<p>Test</p>');
  });

  suite.test('TestCase-TBA: Paste: Paste Google Docs 1', function (editor) {
    const rng = editor.dom.createRng();

    editor.setContent('<p>1234</p>');
    rng.setStart(editor.getBody().firstChild.firstChild, 0);
    rng.setEnd(editor.getBody().firstChild.firstChild, 4);
    editor.selection.setRng(rng);

    editor.execCommand('mceInsertClipboardContent', false, { content: '<span id="docs-internal-guid-94e46f1a-1c88-b42b-d502-1d19da30dde7"></span><p dir="ltr>Test</p>' });
    LegacyUnit.equal(editor.getContent(), '<p>Test</p>');
  });

  suite.test('TestCase-TBA: Paste: Paste Google Docs 2', function (editor) {
    const rng = editor.dom.createRng();

    editor.setContent('<p>1234</p>');
    rng.setStart(editor.getBody().firstChild.firstChild, 0);
    rng.setEnd(editor.getBody().firstChild.firstChild, 4);
    editor.selection.setRng(rng);

    editor.execCommand('mceInsertClipboardContent', false, {
      content: (
        '<meta charset="utf-8">' +
        '<b style="font-weight:normal;" id="docs-internal-guid-adeb6845-fec6-72e6-6831-5e3ce002727c">' +
        '<p dir="ltr">a</p>' +
        '<p dir="ltr">b</p>' +
        '<p dir="ltr">c</p>' +
        '</b>' +
        '<br class="Apple-interchange-newline">'
      )
    });
    LegacyUnit.equal(editor.getContent(), '<p>a</p><p>b</p><p>c</p>');
  });

  suite.test('TestCase-TBA: Paste: Paste Word without mso markings', function (editor) {
    editor.setContent('');
    editor.execCommand('mceInsertClipboardContent', false, {
      content: (
        '<font face="Times New Roman" size="3"></font>' +
        '<p style="margin: 0in 0in 10pt;">' +
        '<span style=\'line-height: 115%; font-family: "Comic Sans MS"; font-size: 22pt;\'>Comic Sans MS</span>' +
        '</p>' +
        '<font face="Times New Roman" size="3"></font>'
      )
    });

    LegacyUnit.equal(editor.getContent(), (
      '<p>Comic Sans MS</p>'
    ));
  });

  suite.test('TestCase-TBA: Paste: Paste Word links', function (editor) {
    editor.setContent('');
    editor.execCommand('mceInsertClipboardContent', false, {
      content: (
        '<p class="MsoNormal">' +
        '<a href="file:///C:/somelocation/filename.doc#_Toc238571849">1</a>' +
        '<a href="#_Toc238571849">2</a>' +
        '<a name="Toc238571849">3</a>' +
        '<a name="_Toc238571849">4</a>' +
        '<a href="#_ftn238571849" name="_ftnref238571849">[5]</a>' +
        '<a href="#_ftnref238571849" name="_ftn238571849">[5]</a>' +
        '<a href="#_edn238571849" name="_ednref238571849">[6]</a>' +
        '<a href="#_ednref238571849" name="_edn238571849">[7]</a>' +
        '<a href="http://domain.tinymce.com/someurl">8</a>' +
        '<a name="#unknown">9</a>' +
        '<a href="http://domain.tinymce.com/someurl" name="named_link">named_link</a>' +
        '<a>5</a>' +
        '</p>'
      )
    });

    LegacyUnit.equal(editor.getContent(), (
      '<p>' +
      '<a href="#_Toc238571849">1</a>' +
      '<a href="#_Toc238571849">2</a>' +
      '<a name="Toc238571849"></a>3' +
      '<a name="_Toc238571849"></a>4' +
      '<a href="#_ftn238571849" name="_ftnref238571849">[5]</a>' +
      '<a href="#_ftnref238571849" name="_ftn238571849">[5]</a>' +
      '<a href="#_edn238571849" name="_ednref238571849">[6]</a>' +
      '<a href="#_ednref238571849" name="_edn238571849">[7]</a>' +
      '<a href="http://domain.tinymce.com/someurl">8</a>' +
      '9' +
      'named_link' +
      '5' +
      '</p>'
    ));
  });

  suite.test('TestCase-TBA: Paste: Paste Word retain styles', function (editor) {
    editor.settings.paste_retain_style_properties = 'color,background-color,font-family';

    // Test color
    editor.setContent('');
    editor.execCommand('SelectAll');
    editor.execCommand('mceInsertClipboardContent', false, { content: '<p class="MsoNormal" style="color: #ff0000">Test</p>' });
    LegacyUnit.equal(editor.getContent(), '<p style=\"color: #ff0000;\">Test</p>');

    // Test background-color
    editor.setContent('');
    editor.execCommand('SelectAll');
    editor.execCommand('mceInsertClipboardContent', false, { content: '<p class="MsoNormal" style="background-color: #ff0000">Test</p>' });
    LegacyUnit.equal(editor.getContent(), '<p style=\"background-color: #ff0000;\">Test</p>');
  });

  suite.test('TestCase-TBA: Paste: Paste Word retain bold/italic styles to elements', function (editor) {
    editor.settings.paste_retain_style_properties = 'color';

    editor.setContent('');

    editor.execCommand('mceInsertClipboardContent', false, {
      content: (
        '<p class="MsoNormal">' +
        '<span style="font-weight: bold">bold</span>' +
        '<span style="font-style: italic">italic</span>' +
        '<span style="font-weight: bold; font-style: italic">bold + italic</span>' +
        '<span style="font-weight: bold; color: red">bold + color</span>' +
        '</p>'
      )
    });

    LegacyUnit.equal(editor.getContent(), '<p><strong>bold</strong><em>italic</em><strong><em>bold + italic</em></strong><strong><span style="color: red;">bold + color</span></strong></p>');
  });

  suite.test('TestCase-TBA: Paste: paste track changes comment', function (editor) {
    editor.setContent('');

    editor.execCommand('mceInsertClipboardContent', false, {
      content: (
        '<p class="MsoNormal">1</p>' +
        '<div style="mso-element: comment;">2</div>' +
        '<span class="msoDel">3</span>' +
        '<del>4</del>'
      )
    });

    LegacyUnit.equal(editor.getContent(), '<p>1</p>');
  });

  suite.test('TestCase-TBA: Paste: paste nested (UL) word list', function (editor) {
    editor.setContent('');

    editor.execCommand('mceInsertClipboardContent', false, {
      content: (
        '<p class=MsoListParagraphCxSpFirst style=\'text-indent:-18.0pt;mso-list:l0 level1 lfo1\'>' +
        '<![if !supportLists]><span style=\'font-family:Symbol;mso-fareast-font-family:Symbol;mso-bidi-font-family:Symbol\'>' +
        '<span style=\'mso-list:Ignore\'>·<span style=\'font:7.0pt "Times New Roman"\'>&nbsp;&nbsp;&nbsp;&nbsp;&nbsp;&nbsp;&nbsp;&nbsp;' +
        '</span></span></span><![endif]>a</p>' +

        '<p class=MsoListParagraphCxSpMiddle style=\'margin-left:72.0pt;mso-add-space:auto;text-indent:-18.0pt;mso-list:l0 level2 lfo1\'>' +
        '<![if !supportLists]><span style=\'font-family:"Courier New";mso-fareast-font-family:"Courier New"\'>' +
        '<span style=\'mso-list:Ignore\'>o<span style=\'font:7.0pt "Times New Roman"\'>&nbsp;&nbsp;</span></span></span><![endif]>b</p>' +

        '<p class=MsoListParagraphCxSpLast style=\'margin-left:108.0pt;mso-add-space:auto;text-indent:-18.0pt;mso-list:l0 level3 lfo1\'>' +
        '<![if !supportLists]><span style=\'font-family:Wingdings;mso-fareast-font-family:Wingdings;mso-bidi-font-family:Wingdings\'>' +
        '<span style=\'mso-list:Ignore\'>§<span style=\'font:7.0pt "Times New Roman"\'>&nbsp;</span></span></span><![endif]>c 1. x</p>'
      )
    });

    LegacyUnit.equal(
      editor.getContent(),
      '<ul>' +
      '<li>a' +
      '<ul>' +
      '<li>b' +
      '<ul>' +
      '<li>c 1. x</li>' +
      '</ul>' +
      '</li>' +
      '</ul>' +
      '</li>' +
      '</ul>'
    );
  });

  suite.test('TestCase-TBA: Paste: paste nested (OL) word list', function (editor) {
    editor.setContent('');

    editor.execCommand('mceInsertClipboardContent', false, {
      content: (
        '<p class=MsoListParagraphCxSpFirst style=\'text-indent:-18.0pt;mso-list:l0 level1 lfo1\'>' +
        '<![if !supportLists]><span style=\'mso-bidi-font-family:Calibri;mso-bidi-theme-font:minor-latin\'>' +
        '<span style=\'mso-list:Ignore\'>1.<span style=\'font:7.0pt "Times New Roman"\'>&nbsp;&nbsp;&nbsp;&nbsp;&nbsp;&nbsp;</span>' +
        '</span></span><![endif]>a</p>' +

        '<p class=MsoListParagraphCxSpMiddle style=\'margin-left:72.0pt;mso-add-space:auto;text-indent:-18.0pt;mso-list:l0 level2 lfo1\'>' +
        '<![if !supportLists]><span style=\'mso-bidi-font-family:Calibri;mso-bidi-theme-font:minor-latin\'><span style=\'mso-list:Ignore\'>a.' +
        '<span style=\'font:7.0pt "Times New Roman"\'>&nbsp;&nbsp;&nbsp;&nbsp;&nbsp;&nbsp;</span></span></span><![endif]>b</p>' +

        '<p class=MsoListParagraphCxSpLast style=\'margin-left:108.0pt;mso-add-space:auto;text-indent:-108.0pt;mso-text-indent-alt:-9.0pt;mso-list:l0 level3 lfo1\'>' +
        '<![if !supportLists]><span style=\'mso-bidi-font-family:Calibri;mso-bidi-theme-font:minor-latin\'><span style=\'mso-list:Ignore\'>' +
        '<span style=\'font:7.0pt "Times New Roman"\'>&nbsp;&nbsp;&nbsp;&nbsp;&nbsp;&nbsp;&nbsp;&nbsp;&nbsp;&nbsp;&nbsp;&nbsp;&nbsp;' +
        '&nbsp;&nbsp;&nbsp;&nbsp;&nbsp;&nbsp;&nbsp;&nbsp;&nbsp;&nbsp;&nbsp;&nbsp;&nbsp;&nbsp;&nbsp;&nbsp;&nbsp;&nbsp;&nbsp;' +
        '&nbsp;&nbsp;&nbsp;&nbsp;&nbsp;&nbsp;&nbsp;&nbsp;&nbsp;&nbsp;&nbsp;&nbsp;&nbsp;&nbsp;&nbsp;&nbsp;&nbsp;&nbsp;&nbsp;&nbsp;' +
        '&nbsp;&nbsp;&nbsp;&nbsp;&nbsp;&nbsp;&nbsp;&nbsp;&nbsp;&nbsp;</span>i.<span style=\'font:7.0pt "Times New Roman"\'>' +
        '&nbsp;&nbsp;&nbsp;&nbsp;&nbsp;</span></span></span><![endif]>c</p>'
      )
    });

    LegacyUnit.equal(
      editor.getContent(),
      '<ol>' +
      '<li>a' +
      '<ol>' +
      '<li>b' +
      '<ol>' +
      '<li>c</li>' +
      '</ol>' +
      '</li>' +
      '</ol>' +
      '</li>' +
      '</ol>'
    );
  });

  suite.test('TestCase-TBA: Paste: Paste list start index', function (editor) {
    editor.settings.paste_merge_formats = true;

    editor.setContent('');

    editor.execCommand('mceInsertClipboardContent', false, {
      content: (
        '<p class=MsoListParagraphCxSpMiddle style="text-indent:-18.0pt;mso-list:l0 level1 lfo1">' +
        '<![if !supportLists]><span style="mso-fareast-font-family:Calibri;mso-fareast-theme-font:minor-latin;' +
        'mso-bidi-font-family:Calibri;mso-bidi-theme-font:minor-latin"><span style="mso-list:Ignore">10.' +
        '<span style="font:7.0pt Times>&nbsp;&nbsp;</span></span></span><![endif]>J<o:p></o:p></p>'
      )
    });
    LegacyUnit.equal(editor.getContent(), '<ol start="10"><li>J</li></ol>');
  });

  suite.test('TestCase-TBA: Paste: Paste paste_merge_formats: true', function (editor) {
    editor.settings.paste_merge_formats = true;

    editor.setContent('<p><strong>a</strong></p>');
    LegacyUnit.setSelection(editor, 'p', 1);
    editor.execCommand('mceInsertClipboardContent', false, { content: '<em><strong>b</strong></em>' });
    LegacyUnit.equal(editor.getContent(), '<p><strong>a<em>b</em></strong></p>');
  });

  suite.test('TestCase-TBA: Paste: Paste paste_merge_formats: false', function (editor) {
    editor.settings.paste_merge_formats = false;

    editor.setContent('<p><strong>a</strong></p>');
    LegacyUnit.setSelection(editor, 'p', 1);
    editor.execCommand('mceInsertClipboardContent', false, { content: '<em><strong>b</strong></em>' });
    LegacyUnit.equal(editor.getContent(), '<p><strong>a<em><strong>b</strong></em></strong></p>');
  });

  suite.test('TestCase-TBA: Paste: Paste word DIV as P', function (editor) {
    editor.setContent('');
    editor.execCommand('SelectAll');
    editor.execCommand('mceInsertClipboardContent', false, { content: '<p class="MsoNormal">1</p><div>2</div>' });
    LegacyUnit.equal(editor.getContent(), '<p>1</p><p>2</p>');
  });

  if (Env.ie) {
    suite.test('TestCase-TBA: Paste: Paste part of list from IE', function (editor) {
      editor.setContent('');
      editor.execCommand('SelectAll');
      editor.execCommand('mceInsertClipboardContent', false, { content: '<li>item2</li><li>item3</li>' });
      LegacyUnit.equal(trimContent(editor.getContent()), '<ul><li>item2</li><li>item3</li></ul>', 'List tags are inferred when pasting LI');
    });
  }

  suite.test('TestCase-TBA: Paste: Disable default filters', function (editor) {
    editor.settings.paste_enable_default_filters = false;

    // Test color
    editor.setContent('');
    editor.execCommand('SelectAll');

    editor.execCommand('mceInsertClipboardContent', false, { content: '<p class="MsoNormal" style="color: #ff0000;">Test</p>' });
    LegacyUnit.equal(editor.getContent(), '<p class="MsoNormal" style="color: #ff0000;">Test</p>');
  });

  suite.test('TestCase-TBA: Paste: paste invalid content with spans on page', function (editor) {
    const startingContent = '<p>123 testing <span id="x">span later in document</span></p>',
      insertedContent = '<ul><li>u</li><li>l</li></ul>';
    editor.setContent(startingContent);
    const rng = editor.dom.createRng();
    rng.setStart(editor.dom.select('p')[0].firstChild, 0);
    rng.setEnd(editor.dom.select('p')[0].firstChild, 0);
    editor.selection.setRng(rng);
    editor.execCommand('mceInsertClipboardContent', false, { content: insertedContent });

    LegacyUnit.equal(editor.getContent(), insertedContent + startingContent);
  });

  suite.test('TestCase-TBA: Paste: paste plain text with space', function (editor) {
    editor.setContent('<p>text</p>');
    const rng = editor.dom.createRng();
    rng.setStart(editor.dom.select('p')[0].firstChild, 1);
    rng.setEnd(editor.dom.select('p')[0].firstChild, 2);
    editor.selection.setRng(rng);
    editor.execCommand('mceInsertClipboardContent', false, { text: ' a ' });

    LegacyUnit.equal(editor.getContent(), '<p>t&nbsp;a&nbsp;xt</p>');
  });

  suite.test('TestCase-TBA: Paste: paste plain text with linefeeds', function (editor) {
    editor.setContent('<p>text</p>');
    const rng = editor.dom.createRng();
    rng.setStart(editor.dom.select('p')[0].firstChild, 1);
    rng.setEnd(editor.dom.select('p')[0].firstChild, 2);
    editor.selection.setRng(rng);
    editor.execCommand('mceInsertClipboardContent', false, { text: 'a\nb\nc ' });

    LegacyUnit.equal(editor.getContent(), '<p>ta<br />b<br />c&nbsp;xt</p>');
  });

  suite.test('TestCase-TBA: Paste: paste plain text with double linefeeds', function (editor) {
    editor.setContent('<p>text</p>');
    const rng = editor.dom.createRng();
    rng.setStart(editor.dom.select('p')[0].firstChild, 1);
    rng.setEnd(editor.dom.select('p')[0].firstChild, 2);
    editor.selection.setRng(rng);
    editor.execCommand('mceInsertClipboardContent', false, { text: 'a\n\nb\n\nc' });

    LegacyUnit.equal(editor.getContent(), '<p>t</p><p>a</p><p>b</p><p>c</p><p>xt</p>');
  });

  suite.test('TestCase-TBA: Paste: paste plain text with entities', function (editor) {
    editor.setContent('<p>text</p>');
    const rng = editor.dom.createRng();
    rng.setStart(editor.dom.select('p')[0].firstChild, 1);
    rng.setEnd(editor.dom.select('p')[0].firstChild, 2);
    editor.selection.setRng(rng);
    editor.execCommand('mceInsertClipboardContent', false, { text: '< & >' });

    LegacyUnit.equal(editor.getContent(), '<p>t&lt; &amp; &gt;xt</p>');
  });

  suite.test('TestCase-TBA: Paste: paste plain text with paragraphs', function (editor) {
    editor.setContent('<p>text</p>');
    const rng = editor.dom.createRng();
    rng.setStart(editor.dom.select('p')[0].firstChild, 1);
    rng.setEnd(editor.dom.select('p')[0].firstChild, 2);
    editor.selection.setRng(rng);
    editor.execCommand('mceInsertClipboardContent', false, { text: 'a\n<b>b</b>\n\nc' });

    LegacyUnit.equal(editor.getContent(), '<p>t</p><p>a<br />&lt;b&gt;b&lt;/b&gt;</p><p>c</p><p>xt</p>');
  });

  suite.test('TestCase-TBA: Paste: paste data image with paste_data_images: false', function (editor) {
    editor.setContent('');

    editor.execCommand('mceInsertClipboardContent', false, { content: '<img src="data:image/gif;base64,R0lGODlhAQABAPAAAP8REf///yH5BAAAAAAALAAAAAABAAEAAAICRAEAOw==">' });
    LegacyUnit.equal(editor.getContent(), '');

    editor.execCommand('mceInsertClipboardContent', false, { content: '<img alt="alt" src="data:image/gif;base64,R0lGODlhAQABAPAAAP8REf///yH5BAAAAAAALAAAAAABAAEAAAICRAEAOw==">' });
    LegacyUnit.equal(editor.getContent(), '');
  });

  suite.test('TestCase-TBA: Paste: paste data image with paste_data_images: true', function (editor) {
    editor.settings.paste_data_images = true;

    editor.setContent('');
    editor.execCommand('mceInsertClipboardContent', false, { content: '<img src="data:image/gif;base64,R0lGODlhAQABAPAAAP8REf///yH5BAAAAAAALAAAAAABAAEAAAICRAEAOw==">' });

    LegacyUnit.equal(editor.getContent(), '<p><img src="data:image/gif;base64,R0lGODlhAQABAPAAAP8REf///yH5BAAAAAAALAAAAAABAAEAAAICRAEAOw==" /></p>');
  });

  suite.test('TestCase-TBA: Paste: paste data with script', function (editor) {
    editor.setContent('');
    editor.execCommand('mceInsertClipboardContent', false, { content: '<p><img src="non-existent.png" onerror="alert(\'!\')" /></p>' });

    LegacyUnit.equal(editor.getContent(), '<p><img src="non-existent.png" /></p>');
  });

  suite.test('TestCase-TBA: Paste: paste pre process text (event)', function (editor) {
    function callback(e) {
      e.content = 'PRE:' + e.content;
    }

    editor.setContent('<p>a</p>');
    LegacyUnit.setSelection(editor, 'p', 0, 'p', 1);
    editor.on('PastePreProcess', callback);
    editor.execCommand('mceInsertClipboardContent', false, { text: 'b\n2' });
    LegacyUnit.equal(editor.getContent(), '<p>PRE:b<br />2</p>');

    editor.setContent('<p>a</p>');
    LegacyUnit.setSelection(editor, 'p', 0, 'p', 1);
    editor.off('PastePreProcess', callback);
    editor.execCommand('mceInsertClipboardContent', false, { text: 'c' });
    LegacyUnit.equal(editor.getContent(), '<p>c</p>');
  });

  suite.test('TestCase-TBA: Paste: paste pre process html (event)', function (editor) {
    function callback(e) {
      e.content = 'PRE:' + e.content;
    }

    editor.setContent('<p>a</p>');
    LegacyUnit.setSelection(editor, 'p', 0, 'p', 1);
    editor.on('PastePreProcess', callback);
    editor.execCommand('mceInsertClipboardContent', false, { content: '<em>b</em>' });
    LegacyUnit.equal(editor.getContent(), '<p>PRE:<em>b</em></p>');

    editor.setContent('<p>a</p>');
    LegacyUnit.setSelection(editor, 'p', 0, 'p', 1);
    editor.off('PastePreProcess', callback);
    editor.execCommand('mceInsertClipboardContent', false, { content: '<em>c</em>' });
    LegacyUnit.equal(editor.getContent(), '<p><em>c</em></p>');
  });

  suite.test('TestCase-TBA: Paste: paste post process (event)', function (editor) {
    function callback(e) {
      e.node.innerHTML += ':POST';
    }

    editor.setContent('<p>a</p>');
    LegacyUnit.setSelection(editor, 'p', 0, 'p', 1);
    editor.on('PastePostProcess', callback);
    editor.execCommand('mceInsertClipboardContent', false, { content: '<em>b</em>' });
    LegacyUnit.equal(editor.getContent(), '<p><em>b</em>:POST</p>');

    editor.setContent('<p>a</p>');
    LegacyUnit.setSelection(editor, 'p', 0, 'p', 1);
    editor.off('PastePostProcess', callback);
    editor.execCommand('mceInsertClipboardContent', false, { content: '<em>c</em>' });
    LegacyUnit.equal(editor.getContent(), '<p><em>c</em></p>');
  });

  suite.test('TestCase-TBA: Paste: paste innerText of conditional comments', function () {
    LegacyUnit.equal(Utils.innerText('<![if !supportLists]>X<![endif]>'), 'X');
  });

  suite.test('TestCase-TBA: Paste: paste innerText of single P', function (editor) {
    editor.setContent('<p>a</p>');
    LegacyUnit.equal(Utils.innerText(editor.getBody().innerHTML), 'a');
  });

  suite.test('TestCase-TBA: Paste: paste innerText of single P with whitespace wrapped content', function (editor) {
    editor.setContent('<p>   a   </p>');
    LegacyUnit.equal(Utils.innerText(editor.getBody().innerHTML), 'a');
  });

  suite.test('TestCase-TBA: Paste: paste innerText of two P', function (editor) {
    editor.setContent('<p>a</p><p>b</p>');
    LegacyUnit.equal(Utils.innerText(editor.getBody().innerHTML), 'a\n\nb');
  });

  suite.test('TestCase-TBA: Paste: paste innerText of H1 and P', function (editor) {
    editor.setContent('<h1>a</h1><p>b</p>');
    LegacyUnit.equal(Utils.innerText(editor.getBody().innerHTML), 'a\nb');
  });

  suite.test('TestCase-TBA: Paste: paste innerText of P with BR', function (editor) {
    editor.setContent('<p>a<br>b</p>');
    LegacyUnit.equal(Utils.innerText(editor.getBody().innerHTML), 'a\nb');
  });

  suite.test('TestCase-TBA: Paste: paste innerText of P with WBR', function (editor) {
    editor.setContent('<p>a<wbr>b</p>');
    LegacyUnit.equal(Utils.innerText(editor.getBody().innerHTML), 'ab');
  });

  suite.test('TestCase-TBA: Paste: paste innerText of P with VIDEO', function (editor) {
    editor.setContent('<p>a<video>b<br>c</video>d</p>');
    LegacyUnit.equal(Utils.innerText(editor.getBody().innerHTML), 'a d');
  });

  suite.test('TestCase-TBA: Paste: paste innerText of PRE', function (editor) {
    editor.getBody().innerHTML = '<pre>a\nb\n</pre>';
    LegacyUnit.equal(Utils.innerText(editor.getBody().innerHTML).replace(/\r\n/g, '\n'), 'a\nb\n');
  });

  suite.test('TestCase-TBA: Paste: paste innerText of textnode with whitespace', function (editor) {
    editor.getBody().innerHTML = '<pre> a </pre>';
    LegacyUnit.equal(Utils.innerText((editor.getBody().firstChild as HTMLElement).innerHTML), ' a ');
  });

  suite.test('TestCase-TBA: Paste: trim html from clipboard fragments', function () {
    LegacyUnit.equal(Utils.trimHtml('<!--StartFragment-->a<!--EndFragment-->'), 'a');
    LegacyUnit.equal(Utils.trimHtml('a\n<body>\n<!--StartFragment-->\nb\n<!--EndFragment-->\n</body>\nc'), '\nb\n');
    LegacyUnit.equal(Utils.trimHtml('a<!--StartFragment-->b<!--EndFragment-->c'), 'abc');
    LegacyUnit.equal(Utils.trimHtml('a<body>b</body>c'), 'b');
    LegacyUnit.equal(Utils.trimHtml('<HTML><HEAD><TITLE>a</TITLE></HEAD><BODY>b</BODY></HTML>'), 'b');
    LegacyUnit.equal(Utils.trimHtml('a<span class="Apple-converted-space">\u00a0<\/span>b'), 'a b');
    LegacyUnit.equal(Utils.trimHtml('<span class="Apple-converted-space">\u00a0<\/span>b'), ' b');
    LegacyUnit.equal(Utils.trimHtml('a<span class="Apple-converted-space">\u00a0<\/span>'), 'a ');
    LegacyUnit.equal(Utils.trimHtml('<span class="Apple-converted-space">\u00a0<\/span>'), ' ');
  });

  if (Env.ie) {
    suite.test('TestCase-TBA: Paste: paste font and u in anchor', function (editor) {
      editor.setContent('<p>a</p>');
      LegacyUnit.setSelection(editor, 'p', 1);

      editor.execCommand('mceInsertClipboardContent', false, {
        content: '<p><a href="#"><font size="3"><u>b</u></font></a></p>'
      });

      LegacyUnit.equal(editor.getContent(), '<p>a</p><p><a href="#">b</a></p>');
    });
  }

  if (Env.webkit) {
    suite.test('TestCase-TBA: Paste: paste webkit retains text styles runtime styles internal', function (editor) {
      editor.settings.paste_webkit_styles = 'color';
      editor.setContent('');
      editor.execCommand('mceInsertClipboardContent', false, { content: '&lt;span style="color:red"&gt;&lt;span data-mce-style="color:red"&gt;' });
      LegacyUnit.equal(editor.getContent(), '<p>&lt;span style="color:red"&gt;&lt;span data-mce-style="color:red"&gt;</p>');
    });

    suite.test('TestCase-TBA: Paste: paste webkit remove runtime styles internal', function (editor) {
      editor.settings.paste_webkit_styles = 'color';
      editor.setContent('');
      editor.execCommand('mceInsertClipboardContent', false, { content: '<span style="color:red; font-size: 42px" data-mce-style="color: red;">Test</span>' });
      LegacyUnit.equal(editor.getContent(), '<p><span style="color: red;">Test</span></p>');
    });

    suite.test('TestCase-TBA: Paste: paste webkit remove runtime styles (color)', function (editor) {
      editor.settings.paste_webkit_styles = 'color';
      editor.setContent('');
      editor.execCommand('mceInsertClipboardContent', false, { content: '<span style="color:red; text-indent: 10px">Test</span>' });
      LegacyUnit.equal(editor.getContent(), '<p><span style="color: red;">Test</span></p>');
    });

    suite.test('TestCase-TBA: Paste: paste webkit remove runtime styles keep before attr', function (editor) {
      editor.setContent('');
      editor.execCommand('mceInsertClipboardContent', false, { content: '<span class="c" style="color:red; text-indent: 10px">Test</span>' });
      LegacyUnit.equal(editor.getContent(), '<p><span class="c">Test</span></p>');
    });

    suite.test('TestCase-TBA: Paste: paste webkit remove runtime styles keep after attr', function (editor) {
      editor.setContent('');
      editor.execCommand('mceInsertClipboardContent', false, { content: '<span style="color:red; text-indent: 10px" title="t">Test</span>' });
      LegacyUnit.equal(editor.getContent(), '<p><span title="t">Test</span></p>');
    });

    suite.test('TestCase-TBA: Paste: paste webkit remove runtime styles keep before/after attr', function (editor) {
      editor.setContent('');
      editor.execCommand('mceInsertClipboardContent', false, { content: '<span class="c" style="color:red; text-indent: 10px" title="t">Test</span>' });
      LegacyUnit.equal(editor.getContent(), '<p><span class="c" title="t">Test</span></p>');
    });

    suite.test('TestCase-TBA: Paste: paste webkit remove runtime styles (background-color)', function (editor) {
      editor.settings.paste_webkit_styles = 'background-color';
      editor.setContent('');
      editor.execCommand('mceInsertClipboardContent', false, { content: '<span style="background-color:red; text-indent: 10px">Test</span>' });
      LegacyUnit.equal(editor.getContent(), '<p><span style="background-color: red;">Test</span></p>');
    });

    suite.test('TestCase-TBA: Paste: paste webkit remove runtime styles (font-size)', function (editor) {
      editor.settings.paste_webkit_styles = 'font-size';
      editor.setContent('');
      editor.execCommand('mceInsertClipboardContent', false, { content: '<span style="font-size:42px; text-indent: 10px">Test</span>' });
      LegacyUnit.equal(editor.getContent(), '<p><span style="font-size: 42px;">Test</span></p>');
    });

    suite.test('TestCase-TBA: Paste: paste webkit remove runtime styles (font-family)', function (editor) {
      editor.settings.paste_webkit_styles = 'font-family';
      editor.setContent('');
      editor.execCommand('mceInsertClipboardContent', false, { content: '<span style="font-family:Arial; text-indent: 10px">Test</span>' });
      LegacyUnit.equal(editor.getContent(), '<p><span style="font-family: Arial;">Test</span></p>');
    });

    suite.test('TestCase-TBA: Paste: paste webkit remove runtime styles font-family allowed but not specified', function (editor) {
      editor.settings.paste_webkit_styles = 'font-family';
      editor.setContent('');
      editor.execCommand('mceInsertClipboardContent', false, { content: '<p title="x" style="text-indent: 10px">Test</p>' });
      LegacyUnit.equal(editor.getContent(), '<p title="x">Test</p>');
    });

    suite.test('TestCase-TBA: Paste: paste webkit remove runtime styles (custom styles)', function (editor) {
      editor.settings.paste_webkit_styles = 'color font-style';
      editor.setContent('');
      editor.execCommand('mceInsertClipboardContent', false, { content: '<span style="color: red; font-style: italic; text-indent: 10px">Test</span>' });
      LegacyUnit.equal(editor.getContent(), '<p><span style="color: red; font-style: italic;">Test</span></p>');
    });

    suite.test('TestCase-TBA: Paste: paste webkit remove runtime styles (all)', function (editor) {
      editor.settings.paste_webkit_styles = 'all';
      editor.setContent('');
      editor.execCommand('mceInsertClipboardContent', false, { content: '<span style="color: red; font-style: italic; text-indent: 10px">Test</span>' });
      LegacyUnit.equal(editor.getContent(), '<p><span style=\"color: red; font-style: italic; text-indent: 10px;\">Test</span></p>');
    });

    suite.test('TestCase-TBA: Paste: paste webkit remove runtime styles (none)', function (editor) {
      editor.settings.paste_webkit_styles = 'none';
      editor.setContent('');
      editor.execCommand('mceInsertClipboardContent', false, { content: '<span style="color: red; font-style: italic; text-indent: 10px">Test</span>' });
      LegacyUnit.equal(editor.getContent(), '<p>Test</p>');
    });

    suite.test('TestCase-TBA: Paste: paste webkit remove runtime styles (color) in the same (color) (named)', function (editor) {
      editor.settings.paste_webkit_styles = 'color';

      editor.setContent('<p style="color:red">Test</span>');
      LegacyUnit.setSelection(editor, 'p', 0, 'p', 4);

      editor.execCommand('mceInsertClipboardContent', false, {
        content: (
          '<span style="color:#ff0000; text-indent: 10px">a</span>' +
          '<span style="color:rgb(255, 0, 0); text-indent: 10px">b</span>'
        )
      });

      LegacyUnit.equal(editor.getContent(), '<p style="color: red;">ab</p>');
    });

    suite.test('TestCase-TBA: Paste: paste webkit remove runtime styles (color) in the same (color) (hex)', function (editor) {
      editor.setContent('<p style="color:#ff0000">Test</span>');
      LegacyUnit.setSelection(editor, 'p', 0, 'p', 4);

      editor.execCommand('mceInsertClipboardContent', false, {
        content: (
          '<span style="color:red; text-indent: 10px">a</span>' +
          '<span style="color:#ff0000; text-indent: 10px">b</span>' +
          '<span style="color:rgb(255, 0, 0); text-indent: 10px">c</span>'
        )
      });

      LegacyUnit.equal(editor.getContent(), '<p style="color: #ff0000;">abc</p>');
    });

    suite.test('TestCase-TBA: Paste: paste webkit remove runtime styles (color) in the same (color) (rgb)', function (editor) {
      editor.setContent('<p style="color:rgb(255, 0, 0)">Test</span>');
      LegacyUnit.setSelection(editor, 'p', 0, 'p', 4);

      editor.execCommand('mceInsertClipboardContent', false, {
        content: (
          '<span style="color:red; text-indent: 10px">a</span>' +
          '<span style="color:#ff0000; text-indent: 10px">b</span>' +
          '<span style="color:rgb(255, 0, 0); text-indent: 10px">c</span>'
        )
      });

      LegacyUnit.equal(editor.getContent(), '<p style="color: #ff0000;">abc</p>');
    });
  }

  TinyLoader.setupLight(function (editor, onSuccess, onFailure) {
    Pipeline.async({}, appendTeardown(editor, Log.steps('TBA', 'Paste: Paste sanity tests', suite.toSteps(editor))), onSuccess, onFailure);
  }, {
    add_unload_trigger: false,
    indent: false,
    plugins: 'paste',
    base_url: '/project/tinymce/js/tinymce'
  }, success, failure);
});<|MERGE_RESOLUTION|>--- conflicted
+++ resolved
@@ -1,11 +1,6 @@
-<<<<<<< HEAD
-import { Pipeline, Step, Logger, Log } from '@ephox/agar';
+import { Log, Logger, Pipeline, Step } from '@ephox/agar';
 import { UnitTest } from '@ephox/bedrock-client';
 import { HTMLElement } from '@ephox/dom-globals';
-=======
-import { Log, Logger, Pipeline, Step } from '@ephox/agar';
-import { UnitTest } from '@ephox/bedrock';
->>>>>>> 6f823b48
 import { Arr } from '@ephox/katamari';
 import { LegacyUnit, TinyLoader } from '@ephox/mcagar';
 
