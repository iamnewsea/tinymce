--- conflicted
+++ resolved
@@ -1,9 +1,6 @@
 Version 5.2.0 (TBD)
-<<<<<<< HEAD
     Changed and improved the visual appearance of the color input field #TINY-2917
-=======
     Changed fake caret container to use `forced_root_block` when possible #TINY-4190
->>>>>>> 64aab8ff
 Version 5.1.0 (2019-10-17)
     Added touch selector handles for table selections on touch devices #TINY-4097
     Added border width field to Table Cell dialog #TINY-4028
