Version 5.1.0 (TBD)
    Changed toolbars and context toolbars to sidescroll on mobile #TINY-3894 #TINY-4107
    Added touch event listener to media plugin to make embeds playable #TINY-4093
    Added oxide styling options to notifications and tweaked the default variables #TINY-4153
    Changed some editor settings to default to false on mobile:
        - `menubar` #TINY-4077
        - `table_grid` #TINY-4075
        - `resize` #TINY-4157
        - `object_resizing` #TINY-4157
    Added `inputMode` config field to specify inputmode attribute of `input` dialog components #TINY-4062
    Added new `inputMode` property to relevant plugins/dialogs #TINY-4102
    Added new `toolbar_sticky` setting to allow the iframe menubar/toolbar to stick to the top of the window when scrolling #TINY-3982
    Changed the editor to use the `VisualViewport` API of the browser where possible #TINY-4078
    Changed `menubar` to default to `false` on mobile #TINY-4077
    Changed `table_grid` to default to `false` on mobile #TINY-4075
    Changed Oxide default for `@toolbar-button-chevron-color` to follow toolbar button icon color #TINY-4153
    Changed the `urlinput` dialog component to use the `url` type attribute #TINY-4102
    Fixed Slider UI component not firing onChange event on touch devices #TINY-4092
    Fixed notifications overlapping instead of stacking #TINY-3478
    Fixed inline dialogs positioning incorrectly when the page is scrolled #TINY-4018
    Fixed inline dialogs and menus not repositioning when resizing #TINY-3227
<<<<<<< HEAD
    Fixed menu chevrons color to follow the menu text color #TINY-4153
    Fixed table menu selection grid from staying black when using dark skins, now follows border color #TINY-4153
=======
    Fixed Oxide using the wrong text color variable for menubar button focused state #TINY-4146
    Fixed the autoresize plugin not keeping the selection in view when resizing #TINY-4094
    Fixed missing CSS fill styles for toolbar button icon active state #TINY-4147
>>>>>>> efe36e8f
Version 5.0.16 (2019-09-24)
    Added new `referrer_policy` setting to add the `referrerpolicy` attribute when loading scripts or stylesheets #TINY-3978
    Added a slight background color to dialog tab links when focused to aid keyboard navigation #TINY-3877
    Fixed media poster value not updating on change #TINY-4013
    Fixed openlink was not registered as a toolbar button #TINY-4024
    Fixed failing to initialize if a script tag was used inside a SVG #TINY-4087
    Fixed double top border showing on toolbar without menubar when toolbar_drawer is enabled #TINY-4118
    Fixed unable to drag inline dialogs to the bottom of the screen when scrolled #TINY-4154
    Fixed notifications appearing on top of the toolbar when scrolled in inline mode #TINY-4159
    Fixed notifications displaying incorrectly on IE 11 #TINY-4169
Version 5.0.15 (2019-09-02)
    Added a dark `content_css` skin to go with the dark UI skin #TINY-3743
    Changed the enabled state on toolbar buttons so they don't get the hover effect #TINY-3974
    Fixed missing CSS active state on toolbar buttons #TINY-3966
    Fixed `onChange` callback not firing for the colorinput dialog component #TINY-3968
    Fixed context toolbars not showing in fullscreen mode #TINY-4023
Version 5.0.14 (2019-08-19)
    Added an API to reload the autocompleter menu with additional fetch metadata #MENTIONS-17
    Fixed missing toolbar button border styling options #TINY-3965
    Fixed image upload progress notification closing before the upload is complete #TINY-3963
    Fixed inline dialogs not closing on escape when no dialog component is in focus #TINY-3936
    Fixed plugins not being filtered when defaulting to mobile on phones #TINY-3537
    Fixed toolbar more drawer showing the content behind it when transitioning between opened and closed states #TINY-3878
    Fixed focus not returning to the dialog after pressing the "Replace all" button in the search and replace dialog #TINY-3961
    Removed Oxide variable `@menubar-select-disabled-border-color` and replaced it with `@menubar-select-disabled-border` #TINY-3965
Version 5.0.13 (2019-08-06)
    Changed modal dialogs to prevent dragging by default and added new `draggable_modal` setting to restore dragging #TINY-3873
    Changed the nonbreaking plugin to insert nbsp characters wrapped in spans to aid in filtering. This can be disabled using the `nonbreaking_wrap` setting #TINY-3647
    Changed backspace behaviour in lists to outdent nested list items when the cursor is at the start of the list item #TINY-3651
    Fixed sidebar growing beyond editor bounds in IE 11 #TINY-3937
    Fixed issue with being unable to keyboard navigate disabled toolbar buttons #TINY-3350
    Fixed issues with backspace and delete in nested contenteditable true and false elements #TINY-3868
    Fixed issue with losing keyboard navigation in dialogs due to disabled buttons #TINY-3914
    Fixed `MouseEvent.mozPressure is deprecated` warning in Firefox #TINY-3919
    Fixed `default_link_target` not being respected when `target_list` is disabled #TINY-3757
    Fixed mobile plugin filter to only apply to the mobile theme, rather than all mobile platforms #TINY-3405
    Fixed focus switching to another editor during mode changes #TINY-3852
    Fixed an exception being thrown when clicking on an uninitialized inline editor #TINY-3925
    Fixed unable to keyboard navigate to dialog menu buttons #TINY-3933
    Fixed dialogs being able to be dragged outside the window viewport #TINY-3787
    Fixed inline dialogs appearing above modal dialogs #TINY-3932
Version 5.0.12 (2019-07-18)
    Added ability to utilize UI dialog panels inside other panels #TINY-3305
    Added help dialog tab explaining keyboard navigation of the editor #TINY-3603
    Changed the "Find and Replace" design to an inline dialog #TINY-3054
    Fixed issue where autolink spacebar event was not being fired on Edge #TINY-3891
    Fixed table selection missing the background color #TINY-3892
    Fixed removing shortcuts not working for function keys #TINY-3871
    Fixed non-descriptive UI component type names #TINY-3349
    Fixed UI registry components rendering as the wrong type when manually specifying a different type #TINY-3385
    Fixed an issue where dialog checkbox, input, selectbox, textarea and urlinput components couldn't be disabled #TINY-3708
    Fixed the context toolbar not using viable screen space in inline/distraction free mode #TINY-3717
    Fixed the context toolbar overlapping the toolbar in various conditions #TINY-3205
    Fixed IE11 edge case where items were being inserted into the wrong location #TINY-3884
Version 5.0.11 (2019-07-04)
    Fixed packaging errors caused by a rollup treeshaking bug (https://github.com/rollup/rollup/issues/2970) #TINY-3866
    Fixed the customeditor component not able to get data from the dialog api #TINY-3866
    Fixed collection component tooltips not being translated #TINY-3855
Version 5.0.10 (2019-07-02)
    Added support for all HTML color formats in `color_map` setting #TINY-3837
    Changed backspace key handling to outdent content in appropriate circumstances #TINY-3685
    Changed default palette for forecolor and backcolor to include some lighter colors suitable for highlights #TINY-2865
    Changed the search and replace plugin to cycle through results #TINY-3800
    Fixed inconsistent types causing some properties to be unable to be used in dialog components #TINY-3778
    Fixed an issue in the Oxide skin where dialog content like outlines and shadows were clipped because of overflow hidden #TINY-3566
    Fixed the search and replace plugin not resetting state when changing the search query #TINY-3800
    Fixed backspace in lists not creating an undo level #TINY-3814
    Fixed the editor to cancel loading in quirks mode where the UI is not supported #TINY-3391
    Fixed applying fonts not working when the name contained spaces and numbers #TINY-3801
    Fixed so that initial content is retained when initializing on list items #TINY-3796
    Fixed inefficient font name and font size current value lookup during rendering #TINY-3813
    Fixed mobile font copied into the wrong folder for the oxide-dark skin #TINY-3816
    Fixed an issue where resizing the width of tables would produce inaccurate results #TINY-3827
    Fixed a memory leak in the Silver theme #TINY-3797
    Fixed alert and confirm dialogs using incorrect markup causing inconsistent padding #TINY-3835
    Fixed an issue in the Table plugin with `table_responsive_width` not enforcing units when resizing #TINY-3790
    Fixed leading, trailing and sequential spaces being lost when pasting plain text #TINY-3726
    Fixed exception being thrown when creating relative URIs #TINY-3851
    Fixed focus is no longer set to the editor content during mode changes unless the editor already had focus #TINY-3852
Version 5.0.9 (2019-06-26)
    Fixed print plugin not working in Firefox #TINY-3834
Version 5.0.8 (2019-06-18)
    Added back support for multiple toolbars #TINY-2195
    Added support for .m4a files to the media plugin #TINY-3750
    Added new base_url and suffix editor init options #TINY-3681
    Fixed incorrect padding for select boxes with visible values #TINY-3780
    Fixed selection incorrectly changing when programmatically setting selection on contenteditable false elements #TINY-3766
    Fixed sidebar background being transparent #TINY-3727
    Fixed the build to remove duplicate iife wrappers #TINY-3689
    Fixed bogus autocompleter span appearing in content when the autocompleter menu is shown #TINY-3752
    Fixed toolbar font size select not working with legacyoutput plugin #TINY-2921
    Fixed the legacyoutput plugin incorrectly aligning images #TINY-3660
    Fixed remove color not working when using the legacyoutput plugin #TINY-3756
    Fixed the font size menu applying incorrect sizes when using the legacyoutput plugin #TINY-3773
    Fixed scrollIntoView not working when the parent window was out of view #TINY-3663
    Fixed the print plugin printing from the wrong window in IE11 #TINY-3762
    Fixed content CSS loaded over CORS not loading in the preview plugin with content_css_cors enabled #TINY-3769
    Fixed the link plugin missing the default "None" option for link list #TINY-3738
    Fixed small dot visible with menubar and toolbar disabled in inline mode #TINY-3623
    Fixed space key properly inserts a nbsp before/after block elements #TINY-3745
    Fixed native context menu not showing with images in IE11 #TINY-3392
    Fixed inconsistent browser context menu image selection #TINY-3789
Version 5.0.7 (2019-06-05)
    Added new toolbar button and menu item for inserting tables via dialog #TINY-3636
    Added new API for adding/removing/changing tabs in the Help dialog #TINY-3535
    Added highlighting of matched text in autocompleter items #TINY-3687
    Added the ability for autocompleters to work with matches that include spaces #TINY-3704
    Added new `imagetools_fetch_image` callback to allow custom implementations for cors loading of images #TINY-3658
    Added `'http'` and `https` options to `link_assume_external_targets` to prepend `http://` or `https://` prefixes when URL does not contain a protocol prefix. Patch contributed by francoisfreitag. #GH-4335
    Changed annotations navigation to work the same as inline boundaries #TINY-3396
    Changed tabpanel API by adding a `name` field and changing relevant methods to use it #TINY-3535
    Fixed text color not updating all color buttons when choosing a color #TINY-3602
    Fixed the autocompleter not working with fragmented text #TINY-3459
    Fixed the autosave plugin no longer overwrites window.onbeforeunload #TINY-3688
    Fixed infinite loop in the paste plugin when IE11 takes a long time to process paste events. Patch contributed by lRawd. #GH-4987
    Fixed image handle locations when using `fixed_toolbar_container`. Patch contributed by t00. #GH-4966
    Fixed the autoresize plugin not firing `ResizeEditor` events #TINY-3587
    Fixed editor in fullscreen mode not extending to the bottom of the screen #TINY-3701
    Fixed list removal when pressing backspace after the start of the list item #TINY-3697
    Fixed autocomplete not triggering from compositionend events #TINY-3711
    Fixed `file_picker_callback` could not set the caption field on the insert image dialog #TINY-3172
    Fixed the autocompleter menu showing up after a selection had been made #TINY-3718
    Fixed an exception being thrown when a file or number input has focus during initialization. Patch contributed by t00 #GH-2194
Version 5.0.6 (2019-05-22)
    Added `icons_url` editor settings to enable icon packs to be loaded from a custom url #TINY-3585
    Added `image_uploadtab` editor setting to control the visibility of the upload tab in the image dialog #TINY-3606
    Added new api endpoints to the wordcount plugin and improved character count logic #TINY-3578
    Changed plugin, language and icon loading errors to log in the console instead of a notification #TINY-3585
    Fixed the textpattern plugin not working with fragmented text #TINY-3089
    Fixed various toolbar drawer accessibility issues and added an animation #TINY-3554
    Fixed issues with selection and ui components when toggling readonly mode #TINY-3592
    Fixed so readonly mode works with inline editors #TINY-3592
    Fixed docked inline toolbar positioning when scrolled #TINY-3621
    Fixed initial value not being set on bespoke select in quickbars and toolbar drawer #TINY-3591
    Fixed so that nbsp entities aren't trimmed in white-space: pre-line elements #TINY-3642
    Fixed `mceInsertLink` command inserting spaces instead of url encoded characters #GH-4990
    Fixed text content floating on top of dialogs in IE11 #TINY-3640
Version 5.0.5 (2019-05-09)
    Added menu items to match the forecolor/backcolor toolbar buttons #TINY-2878
    Added default directionality based on the configured language #TINY-2621
    Added styles, icons and tests for rtl mode #TINY-2621
    Fixed autoresize not working with floating elements or when media elements finished loading #TINY-3545
    Fixed incorrect vertical caret positioning in IE 11 #TINY-3188
    Fixed submenu anchoring hiding overflowed content #TINY-3564
    Removed unused and hidden validation icons to avoid displaying phantom tooltips #TINY-2329
Version 5.0.4 (2019-04-23)
    Added back URL dialog functionality, which is now available via `editor.windowManager.openUrl()` #TINY-3382
    Added the missing throbber functionality when calling `editor.setProgressState(true)` #TINY-3453
    Added function to reset the editor content and undo/dirty state via `editor.resetContent()` #TINY-3435
    Added the ability to set menu buttons as active #TINY-3274
    Added `editor.mode` API, featuring a custom editor mode API #TINY-3406
    Added better styling to floating toolbar drawer #TINY-3479
    Added the new premium plugins to the Help dialog plugins tab #TINY-3496
    Added the linkchecker context menu items to the default configuration #TINY-3543
    Fixed image context menu items showing on placeholder images #TINY-3280
    Fixed dialog labels and text color contrast within notifications/alert banners to satisfy WCAG 4.5:1 contrast ratio for accessibility #TINY-3351
    Fixed selectbox and colorpicker items not being translated #TINY-3546
    Fixed toolbar drawer sliding mode to correctly focus the editor when tabbing via keyboard navigation #TINY-3533
    Fixed positioning of the styleselect menu in iOS while using the mobile theme #TINY-3505
    Fixed the menubutton `onSetup` callback to be correctly executed when rendering the menu buttons #TINY-3547
    Fixed `default_link_target` setting to be correctly utilized when creating a link #TINY-3508
    Fixed colorpicker floating marginally outside its container #TINY-3026
    Fixed disabled menu items displaying as active when hovered #TINY-3027
    Removed redundant mobile wrapper #TINY-3480
Version 5.0.3 (2019-03-19)
    Changed empty nested-menu items within the style formats menu to be disabled or hidden if the value of `style_formats_autohide` is `true` #TINY-3310
    Changed the entire phrase 'Powered by Tiny' in the status bar to be a link instead of just the word 'Tiny' #TINY-3366
    Changed `formatselect`, `styleselect` and `align` menus to use the `mceToggleFormat` command internally #TINY-3428
    Fixed toolbar keyboard navigation to work as expected when `toolbar_drawer` is configured #TINY-3432
    Fixed text direction buttons to display the correct pressed state in selections that have no explicit `dir` property #TINY-3138
    Fixed the mobile editor to clean up properly when removed #TINY-3445
    Fixed quickbar toolbars to add an empty box to the screen when it is set to `false` #TINY-3439
    Fixed an issue where pressing the **Delete/Backspace** key at the edge of tables was creating incorrect selections #TINY-3371
    Fixed an issue where dialog collection items (emoticon and special character dialogs) couldn't be selected with touch devices #TINY-3444
    Fixed a type error introduced in TinyMCE version 5.0.2 when calling `editor.getContent()` with nested bookmarks #TINY-3400
    Fixed an issue that prevented default icons from being overridden #TINY-3449
    Fixed an issue where **Home/End** keys wouldn't move the caret correctly before or after `contenteditable=false` inline elements #TINY-2995
    Fixed styles to be preserved in IE 11 when editing via the `fullpage` plugin #TINY-3464
    Fixed the `link` plugin context toolbar missing the open link button #TINY-3461
    Fixed inconsistent dialog component spacing #TINY-3436
Version 5.0.2 (2019-03-05)
    Added presentation and document presets to `htmlpanel` dialog component #TINY-2694
    Added missing fixed_toolbar_container setting has been reimplemented in the Silver theme #TINY-2712
    Added a new toolbar setting `toolbar_drawer` that moves toolbar groups which overflow the editor width into either a `sliding` or `floating` toolbar section #TINY-2874
    Updated the build process to include package lock files in the dev distribution archive #TINY-2870
    Fixed inline dialogs did not have aria attributes #TINY-2694
    Fixed default icons are now available in the UI registry, allowing use outside of toolbar buttons #TINY-3307
    Fixed a memory leak related to select toolbar items #TINY-2874
    Fixed a memory leak due to format changed listeners that were never unbound #TINY-3191
    Fixed an issue where content may have been lost when using permanent bookmarks #TINY-3400
    Fixed the quicklink toolbar button not rendering in the quickbars plugin #TINY-3125
    Fixed an issue where menus were generating invalid HTML in some cases #TINY-3323
    Fixed an issue that could cause the mobile theme to show a blank white screen when the editor was inside an `overflow:hidden` element #TINY-3407
    Fixed mobile theme using a transparent background and not taking up the full width on iOS #TINY-3414
    Fixed the template plugin dialog missing the description field #TINY-3337
    Fixed input dialog components using an invalid default type attribute #TINY-3424
    Fixed an issue where backspace/delete keys after/before pagebreak elements wouldn't move the caret #TINY-3097
    Fixed an issue in the table plugin where menu items and toolbar buttons weren't showing correctly based on the selection #TINY-3423
    Fixed inconsistent button focus styles in Firefox #TINY-3377
    Fixed the resize icon floating left when all status bar elements were disabled #TINY-3340
    Fixed the resize handle to not show in fullscreen mode #TINY-3404
Version 5.0.1 (2019-02-21)
    Removed paste as text notification banner and paste_plaintext_inform setting #POW-102
    Fixed an issue where adding links to images would replace the image with text #TINY-3356
    Fixed an issue where the inline editor could use fractional pixels for positioning #TINY-3202
    Fixed an issue where uploading non-image files in the Image Plugin upload tab threw an error. #TINY-3244
    Added H1-H6 toggle button registration to the silver theme #TINY-3070
    Fixed an issue in the media plugin that was causing the source url and height/width to be lost in certain circumstances #TINY-2858
    Fixed an issue with the Context Toolbar not being removed when clicking outside of the editor #TINY-2804
    Fixed an issue where clicking 'Remove link' wouldn't remove the link in certain circumstances #TINY-3199
    Added code sample toolbar button will now toggle on when the cursor is in a code section #TINY-3040
    Fixed an issue where the media plugin would fail when parsing dialog data #TINY-3218
    Fixed an issue where retrieving the selected content as text didn't create newlines #TINY-3197
    Fixed incorrect keyboard shortcuts in the Help dialog for Windows #TINY-3292
    Fixed an issue where JSON serialization could produce invalid JSON #TINY-3281
    Fixed production CSS including references to source maps #TINY-3920
    Fixed development CSS was not included in the development zip #TINY-3920
    Fixed the autocompleter matches predicate not matching on the start of words by default #TINY-3306
    Added new settings to the emoticons plugin to allow additional emoticons to be added #TINY-3088
    Fixed an issue where the page could be scrolled with modal dialogs open #TINY-2252
    Fixed an issue where autocomplete menus would show an icon margin when no items had icons #TINY-3329
    Fixed an issue in the quickbars plugin where images incorrectly showed the text selection toolbar #TINY-3338
    Fixed an issue that caused the inline editor to fail to render when the target element already had focus #TINY-3353
Version 5.0.0 (2019-02-04)
    Full documentation for the version 5 features and changes is available at https://www.tiny.cloud/docs/release-notes/

    Changes since RC2:
    Fixed an issue where tab panel heights weren't sizing properly on smaller screens and weren't updating on resize #TINY-3242
    Added links and registered names with * to denote premium plugins in Plugins tab of Help dialog #TINY-3223
    Changed Tiny 5 mobile skin to look more uniform with desktop #TINY-2650
    Fixed image tools not having any padding between the label and slider #TINY-3220
    Blacklisted table, th and td as inline editor target #TINY-717
    Fixed context toolbar toggle buttons not showing the correct state #TINY-3022
    Fixed missing separators in the spellchecker context menu between the suggestions and actions #TINY-3217
    Fixed notification icon positioning in alert banners #TINY-2196
    Fixed a typo in the word count plugin name #TINY-3062
    Fixed charmap and emoticons dialogs not having a primary button #TINY-3233
    Fixed an issue where resizing wouldn't work correctly depending on the box-sizing model #TINY-3278
Version 5.0.0-rc-2 (2019-01-22)
    Fixed the link dialog such that it will now retain class attributes when updating links #TINY-2825
    Added screen reader accessibility for sidebar and statusbar #TINY-2699
    Updated Emoticons and Charmap dialogs to be screen reader accessible #TINY-2693
    Fixed "Find and replace" not showing in the "Edit" menu by default #TINY-3061
    Updated the textpattern plugin to properly support nested patterns and to allow running a command with a value for a pattern with a start and an end #TINY-2991
    Removed unnecessary 'flex' and unused 'colspan' properties from the new dialog APIs #TINY-2973
    Changed checkboxes to use a boolean for its state, instead of a string #TINY-2848
    Fixed dropdown buttons missing the 'type' attribute, which could cause forms to be incorrectly submitted #TINY-2826
    Fixed emoticon and charmap search not returning expected results in certain cases #TINY-3084
    Changed formatting menus so they are registered and made the align toolbar button use an icon instead of text #TINY-2880
    Fixed blank rel_list values throwing an exception in the link plugin #TINY-3149
Version 5.0.0-rc-1 (2019-01-08)
    Updated the font select dropdown logic to try to detect the system font stack and show "System Font" as the font name #TINY-2710
    Fixed readonly mode not fully disabling editing content #TINY-2287
    Updated the autocompleter to only show when it has matched items #TINY-2350
    Added editor settings functionality to specify title attributes for toolbar groups #TINY-2690
    Added icons instead of button text to improve Search and Replace dialog footer appearance #TINY-2654
    Added `tox-dialog__table` instead of `mce-table-striped` class to enhance Help dialog appearance #TINY-2360
    Added title attribute to iframes so, screen readers can announce iframe labels #TINY-2692
    Updated SizeInput labels to "Height" and "Width" instead of Dimensions #TINY-2833
    Fixed accessibility issues with the font select, font size, style select and format select toolbar dropdowns #TINY-2713
    Fixed accessibility issues with split dropdowns #TINY-2697
    Added a wordcount menu item, that defaults to appearing in the tools menu #TINY-2877
    Fixed the legacyoutput plugin to be compatible with TinyMCE 5.0 #TINY-2301
    Updated the build process to minify and generate ASCII only output for the emoticons database #TINY-2744
    Fixed icons not showing correctly in the autocompleter popup #TINY-3029
    Fixed an issue where preview wouldn't show anything in Edge under certain circumstances #TINY-3035
    Fixed the height being incorrectly calculated for the autoresize plugin #TINY-2807
Version 5.0.0-beta-1 (2018-11-30)
    Changed the name of the "inlite" plugin to "quickbars" #TINY-2831
    Fixed an inline mode issue where the save plugin upon saving can cause content loss #TINY-2659
    Changed the background color icon to highlight background icon #TINY-2258
    Added a new `addNestedMenuItem()` UI registry function and changed all nested menu items to use the new registry functions #TINY-2230
    Changed Help dialog to be accessible to screen readers #TINY-2687
    Changed the color swatch to save selected custom colors to local storage for use across sessions #TINY-2722
    Added title attribute to color swatch colors #TINY-2669
    Added anchorbar component to anchor inline toolbar dialogs to instead of the toolbar #TINY-2040
    Added support for toolbar<n> and toolbar array config options to be squashed into a single toolbar and not create multiple toolbars #TINY-2195
    Added error handling for when forced_root_block config option is set to true #TINY-2261
    Added functionality for the removed_menuitems config option #TINY-2184
    Fixed an issue in IE 11 where calling selection.getContent() would return an empty string when the editor didn't have focus #TINY-2325
    Added the ability to use a string to reference menu items in menu buttons and submenu items #TINY-2253
    Removed compat3x plugin #TINY-2815
    Changed `WindowManager` API - methods `getParams`, `setParams` and `getWindows`, and the legacy `windows` property, have been removed. `alert` and `confirm` dialogs are no longer tracked in the window list. #TINY-2603
Version 5.0.0-preview-4 (2018-11-12)
    Fixed distraction free plugin #AP-470
    Removed the tox-custom-editor class that was added to the wrapping element of codemirror #TINY-2211
    Fixed contents of the input field being selected on focus instead of just recieving an outline highlight #AP-464
    Added width and height placeholder text to image and media dialog dimensions input #AP-296
    Fixed styling issues with dialogs and menus in IE 11 #AP-456
    Fixed custom style format control not honoring custom formats #AP-393
    Fixed context menu not appearing when clicking an image with a caption #AP-382
    Fixed directionality of UI when using an RTL language #AP-423
    Fixed page responsiveness with multiple inline editors #AP-430
    Added the ability to keyboard navigate through menus, toolbars, sidebar and the status bar sequentially #AP-381
    Fixed empty toolbar groups appearing through invalid configuration of the `toolbar` property #AP-450
    Fixed text not being retained when updating links through the link dialog #AP-293
    Added translation capability back to the editor's UI #AP-282
    Fixed edit image context menu, context toolbar and toolbar items being incorrectly enabled when selecting invalid images #AP-323
    Fixed emoji type ahead being shown when typing URLs #AP-366
    Fixed toolbar configuration properties incorrectly expecting string arrays instead of strings #AP-342
    Changed the editor resize handle so that it should be disabled when the autoresize plugin is turned on #AP-424
    Fixed the block formatting toolbar item not showing a "Formatting" title when there is no selection #AP-321
    Fixed clicking disabled toolbar buttons hiding the toolbar in inline mode #AP-380
    Fixed `EditorResize` event not being fired upon editor resize #AP-327
    Fixed tables losing styles when updating through the dialog #AP-368
    Fixed context toolbar positioning to be more consistent near the edges of the editor #AP-318
    Added `label` component type for dialogs to group components under a label
    Fixed table of contents plugin now works with v5 toolbar APIs correctly #AP-347
    Fixed the `link_context_toolbar` configuration not disabling the context toolbar #AP-458
    Fixed the link context toolbar showing incorrect relative links #AP-435
    Fixed the alignment of the icon in alert banner dialog components #TINY-2220
    Changed UI text for microcopy improvements #TINY-2281
    Fixed the visual blocks and visual char menu options not displaying their toggled state #TINY-2238
    Fixed the editor not displaying as fullscreen when toggled #TINY-2237
Version 5.0.0-preview-3 (2018-10-18)
    Changed editor layout to use modern CSS properties over manually calculating dimensions #AP-324
    Changed `autoresize_min_height` and `autoresize_max_height` configurations to `min_height` and `max_height` #AP-324
    Fixed bugs with editor width jumping when resizing and the iframe not resizing to smaller than 150px in height #AP-324
    Fixed mobile theme bug that prevented the editor from loading #AP-404
    Fixed long toolbar groups extending outside of the editor instead of wrapping
    Changed `Whole word` label in Search and Replace dialog to `Find whole words only` #AP-387
    Fixed dialog titles so they are now proper case #AP-384
    Fixed color picker default to be #000000 instead of #ff00ff #AP-216
    Fixed "match case" option on the Find and Replace dialog is no longer selected by default #AP-298
    Fixed vertical alignment of toolbar icons #DES-134
    Fixed toolbar icons not appearing on IE11 #DES-133
Version 5.0.0-preview-2 (2018-10-10)
    Changed configuration of color options has been simplified to `color_map`, `color_cols`, and `custom_colors` #AP-328
    Added swatch is now shown for colorinput fields, instead of the colorpicker directly #AP-328
    Removed `colorpicker` plugin, it is now in the theme #AP-328
    Removed `textcolor` plugin, it is now in the theme #AP-328
    Fixed styleselect not updating the displayed item as the cursor moved #AP-388
    Changed `height` configuration to apply to the editor frame (including menubar, toolbar, status bar) instead of the content area #AP-324
    Added fontformats and fontsizes menu items #AP-390
    Fixed preview iframe not expanding to the dialog size #AP-252
    Fixed 'meta' shortcuts not translated into platform-specific text #AP-270
    Fixed tabbed dialogs (Charmap and Emoticons) shrinking when no search results returned
    Fixed a bug where alert banner icons were not retrieved from icon pack. #AP-330
    Fixed component styles to flex so they fill large dialogs. #AP-252
    Fixed editor flashing unstyled during load (still in progress). #AP-349
Version 5.0.0-preview-1 (2018-10-01)
    Developer preview 1
    Initial list of features and changes is available at https://tiny.cloud/docs-preview/release-notes/new-features/
Version 4.9.3 (2019-01-31)
    Added a visualchars_default_state setting to the Visualchars Plugin. Patch contributed by mat3e.
    Fixed a bug where scrolling on a page with more than one editor would cause a ResizeWindow event to fire. #TINY-3247
    Fixed a bug where if a plugin threw an error during initialisation the whole editor would fail to load. #TINY-3243
    Fixed a bug where getContent would include bogus elements when valid_elements setting was set up in a specific way. #TINY-3213
    Fixed a bug where only a few function key names could be used when creating keyboard shortcuts. #TINY-3146
    Fixed a bug where it wasn't possible to enter spaces into an editor after pressing shift+enter. #TINY-3099
    Fixed a bug where no caret would be rendered after backspacing to a contenteditable false element. #TINY-2998
    Fixed a bug where deletion to/from indented lists would leave list fragments in the editor. #TINY-2981
Version 4.9.2 (2018-12-17)
    Fixed a bug with pressing the space key on IE 11 would result in nbsp characters being inserted between words at the end of a block. #TINY-2996
    Fixed a bug where character composition using quote and space on US International keyboards would produce a space instead of a quote. #TINY-2999
    Fixed a bug where remove format wouldn't remove the inner most inline element in some situations. #TINY-2982
    Fixed a bug where outdenting an list item would affect attributes on other list items within the same list. #TINY-2971
    Fixed a bug where the DomParser filters wouldn't be applied for elements created when parsing invalid html. #TINY-2978
    Fixed a bug where setProgressState wouldn't automatically close floating ui elements like menus. #TINY-2896
    Fixed a bug where it wasn't possible to navigate out of a figcaption element using the arrow keys. #TINY-2894
    Fixed a bug where enter key before an image inside a link would remove the image. #TINY-2780
Version 4.9.1 (2018-12-04)
    Added functionality to insert html to the replacement feature of the Textpattern Plugin. #TINY-2839
    Fixed a bug where `editor.selection.getContent({format: 'text'})` didn't work as expected in IE11 on an unfocused editor. #TINY-2862
    Fixed a bug in the Textpattern Plugin where the editor would get an incorrect selection after inserting a text pattern on Safari. #TINY-2838
    Fixed a bug where the space bar didn't work correctly in editors with the forced_root_block setting set to false. #TINY-2816
Version 4.9.0 (2018-11-27)
    Added a replace feature to the Textpattern Plugin. #TINY-1908
    Added functionality to the Lists Plugin that improves the indentation logic. #TINY-1790
    Fixed a bug where it wasn't possible to delete/backspace when the caret was between a contentEditable=false element and a BR. #TINY-2372
    Fixed a bug where copying table cells without a text selection would fail to copy anything. #TINY-1789
    Implemented missing `autosave_restore_when_empty` functionality in the Autosave Plugin. Patch contributed by gzzo. #GH-4447
    Reduced insertion of unnecessary nonbreaking spaces in the editor. #TINY-1879
Version 4.8.5 (2018-10-30)
    Added a content_css_cors setting to the editor that adds the crossorigin="anonymous" attribute to link tags added by the StyleSheetLoader. #TINY-1909
    Fixed a bug where trying to remove formatting with a collapsed selection range would throw an exception. #GH-4636
    Fixed a bug in the image plugin that caused updating figures to split contenteditable elements. #GH-4563
    Fixed a bug that was causing incorrect viewport calculations for fixed position UI elements. #TINY-1897
    Fixed a bug where inline formatting would cause the delete key to do nothing. #TINY-1900
Version 4.8.4 (2018-10-23)
    Added support for the HTML5 `main` element. #TINY-1877
    Changed the keyboard shortcut to move focus to contextual toolbars to Ctrl+F9. #TINY-1812
    Fixed a bug where content css could not be loaded from another domain. #TINY-1891
    Fixed a bug on FireFox where the cursor would get stuck between two contenteditable false inline elements located inside of the same block element divided by a BR. #TINY-1878
    Fixed a bug with the insertContent method where nonbreaking spaces would be inserted incorrectly. #TINY-1868
    Fixed a bug where the toolbar of the inline editor would not be visible in some scenarios. #TINY-1862
    Fixed a bug where removing the editor while more than one notification was open would throw an error. #TINY-1845
    Fixed a bug where the menubutton would be rendered on top of the menu if the viewport didn't have enough height. #TINY-1678
    Fixed a bug with the annotations api where annotating collapsed selections caused problems. #TBS-2449
    Fixed a bug where wbr elements were being transformed into whitespace when using the Paste Plugin's paste as text setting. #GH-4638
    Fixed a bug where the Search and Replace didn't replace spaces correctly. #GH-4632
    Fixed a bug with sublist items not persisting selection. #GH-4628
    Fixed a bug with mceInsertRawHTML command not working as expected. #GH-4625
Version 4.8.3 (2018-09-13)
    Fixed a bug where the Wordcount Plugin didn't correctly count words within tables on IE11. #TINY-1770
    Fixed a bug where it wasn't possible to move the caret out of a table on IE11 and Firefox. #TINY-1682
    Fixed a bug where merging empty blocks didn't work as expected, sometimes causing content to be deleted. #TINY-1781
    Fixed a bug where the Textcolor Plugin didn't show the correct current color. #TINY-1810
    Fixed a bug where clear formatting with a collapsed selection would sometimes clear formatting from more content than expected. #TINY-1813 #TINY-1821
    Fixed a bug with the Table Plugin where it wasn't possible to keyboard navigate to the caption. #TINY-1818
Version 4.8.2 (2018-08-09)
    Moved annotator from "experimental" to "annotator" object on editor. #TBS-2398
    Improved the multiclick normalization across browsers. #TINY-1788
    Fixed a bug where running getSelectedBlocks with a collapsed selection between block elements would produce incorrect results. #TINY-1787
    Fixed a bug where the ScriptLoaders loadScript method would not work as expected in FireFox when loaded on the same page as a ShadowDOM polyfill. #TINY-1786
    Removed reference to ShadowDOM event.path as Blink based browsers now support event.composedPath. #TINY-1785
    Fixed a bug where a reference to localStorage would throw an "access denied" error in IE11 with strict security settings. #TINY-1782
    Fixed a bug where pasting using the toolbar button on an inline editor in IE11 would cause a looping behaviour. #TINY-1768
Version 4.8.1 (2018-07-26)
    Fixed a bug where the content of inline editors was being cleaned on every call of `editor.save()`. #TINY-1783
    Fixed a bug where the arrow of the Inlite Theme toolbar was being rendered incorrectly in RTL mode. #TINY-1776
    Fixed a bug with the Paste Plugin where pasting after inline contenteditable false elements moved the caret to the end of the line. #TINY-1758
Version 4.8.0 (2018-06-27)
    Added new "experimental" object in editor, with initial Annotator API. #TBS-2374
    Fixed a bug where deleting paragraphs inside of table cells would delete the whole table cell. #TINY-1759
    Fixed a bug in the Table Plugin where removing row height set on the row properties dialog did not update the table. #TINY-1730
    Fixed a bug with the font select toolbar item didn't update correctly. #TINY-1683
    Fixed a bug where all bogus elements would not be deleted when removing an inline editor. #TINY-1669
Version 4.7.13 (2018-05-16)
    Fixed a bug where Edge 17 wouldn't be able to select images or tables. #TINY-1679
    Fixed issue where whitespace wasn't preserved when the editor was initialized on pre elements. #TINY-1649
    Fixed a bug with the fontselect dropdowns throwing an error if the editor was hidden in Firefox. #TINY-1664
    Fixed a bug where it wasn't possible to merge table cells on IE 11. #TINY-1671
    Fixed a bug where textcolor wasn't applying properly on IE 11 in some situations. #TINY-1663
    Fixed a bug where the justifyfull command state wasn't working correctly. #TINY-1677
    Fixed a bug where the styles wasn't updated correctly when resizing some tables. #TINY-1668
    Added missing code menu item from the default menu config. #TINY-1648
    Added new align button for combining the separate align buttons into a menu button. #TINY-1652
Version 4.7.12 (2018-05-03)
    Added an option to filter out image svg data urls.
    Added support for html5 details and summary elements.
    Changed so the mce-abs-layout-item css rule targets html instead of body. Patch contributed by nazar-pc.
    Fixed a bug where the "read" step on the mobile theme was still present on android mobile browsers.
    Fixed a bug where all images in the editor document would reload on any editor change.
    Fixed a bug with the Table Plugin where ObjectResized event wasn't being triggered on column resize.
    Fixed so the selection is set to the first suitable caret position after editor.setContent called.
    Fixed so links with xlink:href attributes are filtered correctly to prevent XSS.
    Fixed a bug on IE11 where pasting content into an inline editor initialized on a heading element would create new editable elements.
    Fixed a bug where readonly mode would not work as expected when the editor contained contentEditable=true elements.
    Fixed a bug where the Link Plugin would throw an error when used together with the webcomponents polyfill. Patch contributed by 4esnog.
    Fixed a bug where the "Powered by TinyMCE" branding link would break on XHTML pages. Patch contributed by tistre.
    Fixed a bug where the same id would be used in the blobcache for all pasted images. Patch contributed by thorn0.
Version 4.7.11 (2018-04-11)
    Added a new imagetools_credentials_hosts option to the Imagetools Plugin.
    Fixed a bug where toggling a list containing empty LIs would throw an error. Patch contributed by bradleyke.
    Fixed a bug where applying block styles to a text with the caret at the end of the paragraph would select all text in the paragraph.
    Fixed a bug where toggling on the Spellchecker Plugin would trigger isDirty on the editor.
    Fixed a bug where it was possible to enter content into selection bookmark spans.
    Fixed a bug where if a non paragraph block was configured in forced_root_block the editor.getContent method would return incorrect values with an empty editor.
    Fixed a bug where dropdown menu panels stayed open and fixed in position when dragging dialog windows.
    Fixed a bug where it wasn't possible to extend table cells with the space button in Safari.
    Fixed a bug where the setupeditor event would thrown an error when using the Compat3x Plugin.
    Fixed a bug where an error was thrown in FontInfo when called on a detached element.
Version 4.7.10 (2018-04-03)
    Removed the "read" step from the mobile theme.
    Added normalization of triple clicks across browsers in the editor.
    Added a `hasFocus` method to the editor that checks if the editor has focus.
    Added correct icon to the Nonbreaking Plugin menu item.
    Fixed so the `getContent`/`setContent` methods work even if the editor is not initialized.
    Fixed a bug with the Media Plugin where query strings were being stripped from youtube links.
    Fixed a bug where image styles were changed/removed when opening and closing the Image Plugin dialog.
    Fixed a bug in the Table Plugin where some table cell styles were not correctly added to the content html.
    Fixed a bug in the Spellchecker Plugin where it wasn't possible to change the spellchecker language.
    Fixed so the the unlink action in the Link Plugin has a menu item and can be added to the contextmenu.
    Fixed a bug where it wasn't possible to keyboard navigate to the start of an inline element on a new line within the same block element.
    Fixed a bug with the Text Color Plugin where if used with an inline editor located at the bottom of the screen the colorpicker could appear off screen.
    Fixed a bug with the UndoManager where undo levels were being added for nbzwsp characters.
    Fixed a bug with the Table Plugin where the caret would sometimes be lost when keyboard navigating up through a table.
    Fixed a bug where FontInfo.getFontFamily would throw an error when called on a removed editor.
    Fixed a bug in Firefox where undo levels were not being added correctly for some specific operations.
    Fixed a bug where initializing an inline editor inside of a table would make the whole table resizeable.
    Fixed a bug where the fake cursor that appears next to tables on Firefox was positioned incorrectly when switching to fullscreen.
    Fixed a bug where zwsp's weren't trimmed from the output from `editor.getContent({ format: 'text' })`.
    Fixed a bug where the fontsizeselect/fontselect toolbar items showed the body info rather than the first possible caret position info on init.
    Fixed a bug where it wasn't possible to select all content if the editor only contained an inline boundary element.
    Fixed a bug where `content_css` urls with query strings wasn't working.
    Fixed a bug in the Table Plugin where some table row styles were removed when changing other styles in the row properties dialog.
Version 4.7.9 (2018-02-27)
    Fixed a bug where the editor target element didn't get the correct style when removing the editor.
Version 4.7.8 (2018-02-26)
    Fixed an issue with the Help Plugin where the menuitem name wasn't lowercase.
    Fixed an issue on MacOS where text and bold text did not have the same line-height in the autocomplete dropdown in the Link Plugin dialog.
    Fixed a bug where the "paste as text" option in the Paste Plugin didn't work.
    Fixed a bug where dialog list boxes didn't get positioned correctly in documents with scroll.
    Fixed a bug where the Inlite Theme didn't use the Table Plugin api to insert correct tables.
    Fixed a bug where the Inlite Theme panel didn't hide on blur in a correct way.
    Fixed a bug where placing the cursor before a table in Firefox would scroll to the bottom of the table.
    Fixed a bug where selecting partial text in table cells with rowspans and deleting would produce faulty tables.
    Fixed a bug where the Preview Plugin didn't work on Safari due to sandbox security.
    Fixed a bug where table cell selection using the keyboard threw an error.
    Fixed so the font size and font family doesn't toggle the text but only sets the selected format on the selected text.
    Fixed so the built-in spellchecking on Chrome and Safari creates an undo level when replacing words.
Version 4.7.7 (2018-02-19)
    Added a border style selector to the advanced tab of the Image Plugin.
    Added better controls for default table inserted by the Table Plugin.
    Added new `table_responsive_width` option to the Table Plugin that controls whether to use pixel or percentage widths.
    Fixed a bug where the Link Plugin text didn't update when a URL was pasted using the context menu.
    Fixed a bug with the Spellchecker Plugin where using "Add to dictionary" in the context menu threw an error.
    Fixed a bug in the Media Plugin where the preview node for iframes got default width and height attributes that interfered with width/height styles.
    Fixed a bug where backslashes were being added to some font family names in Firefox in the fontselect toolbar item.
    Fixed a bug where errors would be thrown when trying to remove an editor that had not yet been fully initialized.
    Fixed a bug where the Imagetools Plugin didn't update the images atomically.
    Fixed a bug where the Fullscreen Plugin was throwing errors when being used on an inline editor.
    Fixed a bug where drop down menus weren't positioned correctly in inline editors on scroll.
    Fixed a bug with a semicolon missing at the end of the bundled javascript files.
    Fixed a bug in the Table Plugin with cursor navigation inside of tables where the cursor would sometimes jump into an incorrect table cells.
    Fixed a bug where indenting a table that is a list item using the "Increase indent" button would create a nested table.
    Fixed a bug where text nodes containing only whitespace were being wrapped by paragraph elements.
    Fixed a bug where whitespace was being inserted after br tags inside of paragraph tags.
    Fixed a bug where converting an indented paragraph to a list item would cause the list item to have extra padding.
    Fixed a bug where Copy/Paste in an editor with a lot of content would cause the editor to scroll to the top of the content in IE11.
    Fixed a bug with a memory leak in the DragHelper. Path contributed by ben-mckernan.
    Fixed a bug where the advanced tab in the Media Plugin was being shown even if it didn't contain anything. Patch contributed by gabrieeel.
    Fixed an outdated eventname in the EventUtils. Patch contributed by nazar-pc.
    Fixed an issue where the Json.parse function would throw an error when being used on a page with strict CSP settings.
    Fixed so you can place the curser before and after table elements within the editor in Firefox and Edge/IE.
Version 4.7.6 (2018-01-29)
    Fixed a bug in the jquery integration where it threw an error saying that "global is not defined".
    Fixed a bug where deleting a table cell whose previous sibling was set to contenteditable false would create a corrupted table.
    Fixed a bug where highlighting text in an unfocused editor did not work correctly in IE11/Edge.
    Fixed a bug where the table resize handles were not being repositioned when activating the Fullscreen Plugin.
    Fixed a bug where the Imagetools Plugin dialog didn't honor editor RTL settings.
    Fixed a bug where block elements weren't being merged correctly if you deleted from after a contenteditable false element to the beginning of another block element.
    Fixed a bug where TinyMCE didn't work with module loaders like webpack.
Version 4.7.5 (2018-01-22)
    Fixed bug with the Codesample Plugin where it wasn't possible to edit codesamples when the editor was in inline mode.
    Fixed bug where focusing on the status bar broke the keyboard navigation functionality.
    Fixed bug where an error would be thrown on Edge by the Table Plugin when pasting using the PowerPaste Plugin.
    Fixed bug in the Table Plugin where selecting row border style from the dropdown menu in advanced row properties would throw an error.
    Fixed bug with icons being rendered incorrectly on Chrome on Mac OS.
    Fixed bug in the Textcolor Plugin where the font color and background color buttons wouldn't trigger an ExecCommand event.
    Fixed bug in the Link Plugin where the url field wasn't forced LTR.
    Fixed bug where the Nonbreaking Plugin incorrectly inserted spaces into tables.
    Fixed bug with the inline theme where the toolbar wasn't repositioned on window resize.
Version 4.7.4 (2017-12-05)
    Fixed bug in the Nonbreaking Plugin where the nonbreaking_force_tab setting was being ignored.
    Fixed bug in the Table Plugin where changing row height incorrectly converted column widths to pixels.
    Fixed bug in the Table Plugin on Edge and IE11 where resizing the last column after resizing the table would cause invalid column heights.
    Fixed bug in the Table Plugin where keyboard navigation was not normalized between browsers.
    Fixed bug in the Table Plugin where the colorpicker button would show even without defining the colorpicker_callback.
    Fixed bug in the Table Plugin where it wasn't possible to set the cell background color.
    Fixed bug where Firefox would throw an error when intialising an editor on an element that is hidden or not yet added to the DOM.
    Fixed bug where Firefox would throw an error when intialising an editor inside of a hidden iframe.
Version 4.7.3 (2017-11-23)
    Added functionality to open the Codesample Plugin dialog when double clicking on a codesample. Patch contributed by dakuzen.
    Fixed bug where undo/redo didn't work correctly with some formats and caret positions.
    Fixed bug where the color picker didn't show up in Table Plugin dialogs.
    Fixed bug where it wasn't possible to change the width of a table through the Table Plugin dialog.
    Fixed bug where the Charmap Plugin couldn't insert some special characters.
    Fixed bug where editing a newly inserted link would not actually edit the link but insert a new link next to it.
    Fixed bug where deleting all content in a table cell made it impossible to place the caret into it.
    Fixed bug where the vertical alignment field in the Table Plugin cell properties dialog didn't do anything.
    Fixed bug where an image with a caption showed two sets of resize handles in IE11.
    Fixed bug where pressing the enter button inside of an h1 with contenteditable set to true would sometimes produce a p tag.
    Fixed bug with backspace not working as expected before a noneditable element.
    Fixed bug where operating on tables with invalid rowspans would cause an error to be thrown.
    Fixed so a real base64 representation of the image is available on the blobInfo that the images_upload_handler gets called with.
    Fixed so the image upload tab is available when the images_upload_handler is defined (and not only when the images_upload_url is defined).
Version 4.7.2 (2017-11-07)
    Added newly rewritten Table Plugin.
    Added support for attributes with colon in valid_elements and addValidElements.
    Added support for dailymotion short url in the Media Plugin. Patch contributed by maat8.
    Added support for converting to half pt when converting font size from px to pt. Patch contributed by danny6514.
    Added support for location hash to the Autosave plugin to make it work better with SPAs using hash routing.
    Added support for merging table cells when pasting a table into another table.
    Changed so the language packs are only loaded once. Patch contributed by 0xor1.
    Simplified the css for inline boundaries selection by switching to an attribute selector.
    Fixed bug where an error would be thrown on editor initialization if the window.getSelection() returned null.
    Fixed bug where holding down control or alt keys made the keyboard navigation inside an inline boundary not work as expected.
    Fixed bug where applying formats in IE11 produced extra, empty paragraphs in the editor.
    Fixed bug where the Word Count Plugin didn't count some mathematical operators correctly.
    Fixed bug where removing an inline editor removed the element that the editor had been initialized on.
    Fixed bug where setting the selection to the end of an editable container caused some formatting problems.
    Fixed bug where an error would be thrown sometimes when an editor was removed because of the selection bookmark was being stored asynchronously.
    Fixed a bug where an editor initialized on an empty list did not contain any valid cursor positions.
    Fixed a bug with the Context Menu Plugin and webkit browsers on Mac where right-clicking inside a table would produce an incorrect selection.
    Fixed bug where the Image Plugin constrain proportions setting wasn't working as expected.
    Fixed bug where deleting the last character in a span with decorations produced an incorrect element when typing.
    Fixed bug where focusing on inline editors made the toolbar flicker when moving between elements quickly.
    Fixed bug where the selection would be stored incorrectly in inline editors when the mouseup event was fired outside the editor body.
    Fixed bug where toggling bold at the end of an inline boundary would toggle off the whole word.
    Fixed bug where setting the skin to false would not stop the loading of some skin css files.
    Fixed bug in mobile theme where pinch-to-zoom would break after exiting the editor.
    Fixed bug where sublists of a fully selected list would not be switched correctly when changing list style.
    Fixed bug where inserting media by source would break the UndoManager.
    Fixed bug where inserting some content into the editor with a specific selection would replace some content incorrectly.
    Fixed bug where selecting all content with ctrl+a in IE11 caused problems with untoggling some formatting.
    Fixed bug where the Search and Replace Plugin left some marker spans in the editor when undoing and redoing after replacing some content.
    Fixed bug where the editor would not get a scrollbar when using the Fullscreen and Autoresize plugins together.
    Fixed bug where the font selector would stop working correctly after selecting fonts three times.
    Fixed so pressing the enter key inside of an inline boundary inserts a br after the inline boundary element.
    Fixed a bug where it wasn't possible to use tab navigation inside of a table that was inside of a list.
    Fixed bug where end_container_on_empty_block would incorrectly remove elements.
    Fixed bug where content_styles weren't added to the Preview Plugin iframe.
    Fixed so the beforeSetContent/beforeGetContent events are preventable.
    Fixed bug where changing height value in Table Plugin advanced tab didn't do anything.
    Fixed bug where it wasn't possible to remove formatting from content in beginning of table cell.
Version 4.7.1 (2017-10-09)
    Fixed bug where theme set to false on an inline editor produced an extra div element after the target element.
    Fixed bug where the editor drag icon was misaligned with the branding set to false.
    Fixed bug where doubled menu items were not being removed as expected with the removed_menuitems setting.
    Fixed bug where the Table of contents plugin threw an error when initialized.
    Fixed bug where it wasn't possible to add inline formats to text selected right to left.
    Fixed bug where the paste from plain text mode did not work as expected.
    Fixed so the style previews do not set color and background color when selected.
    Fixed bug where the Autolink plugin didn't work as expected with some formats applied on an empty editor.
    Fixed bug where the Textpattern plugin were throwing errors on some patterns.
    Fixed bug where the Save plugin saved all editors instead of only the active editor. Patch contributed by dannoe.
Version 4.7.0 (2017-10-03)
    Added new mobile ui that is specifically designed for mobile devices.
    Updated the default skin to be more modern and white since white is preferred by most implementations.
    Restructured the default menus to be more similar to common office suites like Google Docs.
    Fixed so theme can be set to false on both inline and iframe editor modes.
    Fixed bug where inline editor would add/remove the visualblocks css multiple times.
    Fixed bug where selection wouldn't be properly restored when editor lost focus and commands where invoked.
    Fixed bug where toc plugin would generate id:s for headers even though a toc wasn't inserted into the content.
    Fixed bug where is wasn't possible to drag/drop contents within the editor if paste_data_images where set to true.
    Fixed bug where getParam and close in WindowManager would get the first opened window instead of the last opened window.
    Fixed bug where delete would delete between cells inside a table in Firefox.
Version 4.6.7 (2017-09-18)
    Fixed bug where paste wasn't working in IOS.
    Fixed bug where the Word Count Plugin didn't count some mathematical operators correctly.
    Fixed bug where inserting a list in a table caused the cell to expand in height.
    Fixed bug where pressing enter in a list located inside of a table deleted list items instead of inserting new list item.
    Fixed bug where copy and pasting table cells produced inconsistent results.
    Fixed bug where initializing an editor with an ID of 'length' would throw an exception.
    Fixed bug where it was possible to split a non merged table cell.
    Fixed bug where copy and pasting a list with a very specific selection into another list would produce a nested list.
    Fixed bug where copy and pasting ordered lists sometimes produced unordered lists.
    Fixed bug where padded elements inside other elements would be treated as empty.
    Added some missing translations to Image, Link and Help plugins.
    Fixed so you can resize images inside a figure element.
    Fixed bug where an inline TinyMCE editor initialized on a table did not set selection on load in Chrome.
    Fixed the positioning of the inlite toolbar when the target element wasn't big enough to fit the toolbar.
Version 4.6.6 (2017-08-30)
    Fixed so that notifications wrap long text content instead of bleeding outside the notification element.
    Fixed so the content_style css is added after the skin and custom stylesheets.
    Fixed bug where it wasn't possible to remove a table with the Cut button.
    Fixed bug where the center format wasn't getting the same font size as the other formats in the format preview.
    Fixed bug where the wordcount plugin wasn't counting hyphenated words correctly.
    Fixed bug where all content pasted into the editor was added to the end of the editor.
    Fixed bug where enter keydown on list item selection only deleted content and didn't create a new line.
    Fixed bug where destroying the editor while the content css was still loading caused error notifications on Firefox.
    Fixed bug where undoing cut operation in IE11 left some unwanted html in the editor content.
    Fixed bug where enter keydown would throw an error in IE11.
    Fixed bug where duplicate instances of an editor were added to the editors array when using the createEditor API.
    Fixed bug where the formatter applied formats on the wrong content when spellchecker was activated.
    Fixed bug where switching formats would reset font size on child nodes.
    Fixed bug where the table caption element weren't always the first descendant to the table tag.
    Fixed bug where pasting some content into the editor on chrome some newlines were removed.
    Fixed bug where it wasn't possible to remove a list if a list item was a table element.
    Fixed bug where copy/pasting partial selections of tables wouldn't produce a proper table.
    Fixed bug where the searchreplace plugin could not find consecutive spaces.
    Fixed bug where background color wasn't applied correctly on some partially selected contents.
Version 4.6.5 (2017-08-02)
    Added new inline_boundaries_selector that allows you to specify the elements that should have boundaries.
    Added new local upload feature this allows the user to upload images directly from the image dialog.
    Added a new api for providing meta data for plugins. It will show up in the help dialog if it's provided.
    Fixed so that the notifications created by the notification manager are more screen reader accessible.
    Fixed bug where changing the list format on multiple selected lists didn't change all of the lists.
    Fixed bug where the nonbreaking plugin would insert multiple undo levels when pressing the tab key.
    Fixed bug where delete/backspace wouldn't render a caret when all editor contents where deleted.
    Fixed bug where delete/backspace wouldn't render a caret if the deleted element was a single contentEditable false element.
    Fixed bug where the wordcount plugin wouldn't count words correctly if word where typed after applying a style format.
    Fixed bug where the wordcount plugin would count mathematical formulas as multiple words for example 1+1=2.
    Fixed bug where formatting of triple clicked blocks on Chrome/Safari would result in styles being added outside the visual selection.
    Fixed bug where paste would add the contents to the end of the editor area when inline mode was used.
    Fixed bug where toggling off bold formatting on text entered in a new paragraph would add an extra line break.
    Fixed bug where autolink plugin would only produce a link on every other consecutive link on Firefox.
    Fixed bug where it wasn't possible to select all contents if the content only had one pre element.
    Fixed bug where sizzle would produce lagging behavior on some sites due to repaints caused by feature detection.
    Fixed bug where toggling off inline formats wouldn't include the space on selected contents with leading or trailing spaces.
    Fixed bug where the cut operation in UI wouldn't work in Chrome.
    Fixed bug where some legacy editor initialization logic would throw exceptions about editor settings not being defined.
    Fixed bug where it wasn't possible to apply text color to links if they where part of a non collapsed selection.
    Fixed bug where an exception would be thrown if the user selected a video element and then moved the focus outside the editor.
    Fixed bug where list operations didn't work if there where block elements inside the list items.
    Fixed bug where applying block formats to lists wrapped in block elements would apply to all elements in that wrapped block.
Version 4.6.4 (2017-06-13)
    Fixed bug where the editor would move the caret when clicking on the scrollbar next to a content editable false block.
    Fixed bug where the text color select dropdowns wasn't placed correctly when they didn't fit the width of the screen.
    Fixed bug where the default editor line height wasn't working for mixed font size contents.
    Fixed bug where the content css files for inline editors were loaded multiple times for multiple editor instances.
    Fixed bug where the initial value of the font size/font family dropdowns wasn't displayed.
    Fixed bug where the I18n api was not supporting arrays as the translation replacement values.
    Fixed bug where chrome would display "The given range isn't in document." errors for invalid ranges passed to setRng.
    Fixed bug where the compat3x plugin wasn't working since the global tinymce references wasn't resolved correctly.
    Fixed bug where the preview plugin wasn't encoding the base url passed into the iframe contents producing a xss bug.
    Fixed bug where the dom parser/serializer wasn't handling some special elements like noframes, title and xmp.
    Fixed bug where the dom parser/serializer wasn't handling cdata sections with comments inside.
    Fixed bug where the editor would scroll to the top of the editable area if a dialog was closed in inline mode.
    Fixed bug where the link dialog would not display the right rel value if rel_list was configured.
    Fixed bug where the context menu would select images on some platforms but not others.
    Fixed bug where the filenames of images were not retained on dragged and drop into the editor from the desktop.
    Fixed bug where the paste plugin would misrepresent newlines when pasting plain text and having forced_root_block configured.
    Fixed so that the error messages for the imagetools plugin is more human readable.
    Fixed so the internal validate setting for the parser/serializer can't be set from editor initialization settings.
Version 4.6.3 (2017-05-30)
    Fixed bug where the arrow keys didn't work correctly when navigating on nested inline boundary elements.
    Fixed bug where delete/backspace didn't work correctly on nested inline boundary elements.
    Fixed bug where image editing didn't work on subsequent edits of the same image.
    Fixed bug where charmap descriptions wouldn't properly wrap if they exceeded the width of the box.
    Fixed bug where the default image upload handler only accepted 200 as a valid http status code.
    Fixed so rel on target=_blank links gets forced with only noopener instead of both noopener and noreferrer.
Version 4.6.2 (2017-05-23)
    Fixed bug where the SaxParser would run out of memory on very large documents.
    Fixed bug with formatting like font size wasn't applied to del elements.
    Fixed bug where various api calls would be throwing exceptions if they where invoked on a removed editor instance.
    Fixed bug where the branding position would be incorrect if the editor was inside a hidden tab and then later showed.
    Fixed bug where the color levels feature in the imagetools dialog wasn't working properly.
    Fixed bug where imagetools dialog wouldn't pre-load images from CORS domains, before trying to prepare them for editing.
    Fixed bug where the tab key would move the caret to the next table cell if being pressed inside a list inside a table.
    Fixed bug where the cut/copy operations would loose parent context like the current format etc.
    Fixed bug with format preview not working on invalid elements excluded by valid_elements.
    Fixed bug where blocks would be merged in incorrect order on backspace/delete.
    Fixed bug where zero length text nodes would cause issues with the undo logic if there where iframes present.
    Fixed bug where the font size/family select lists would throw errors if the first node was a comment.
    Fixed bug with csp having to allow local script evaluation since it was used to detect global scope.
    Fixed bug where CSP required a relaxed option for javascript: URLs in unsupported legacy browsers.
    Fixed bug where a fake caret would be rendered for td with the contenteditable=false.
    Fixed bug where typing would be blocked on IE 11 when within a nested contenteditable=true/false structure.
Version 4.6.1 (2017-05-10)
    Added configuration option to list plugin to disable tab indentation.
    Fixed bug where format change on very specific content could cause the selection to change.
    Fixed bug where TinyMCE could not be lazyloaded through jquery integration.
    Fixed bug where entities in style attributes weren't decoded correctly on paste in webkit.
    Fixed bug where fontsize_formats option had been renamed incorrectly.
    Fixed bug with broken backspace/delete behaviour between contenteditable=false blocks.
    Fixed bug where it wasn't possible to backspace to the previous line with the inline boundaries functionality turned on.
    Fixed bug where is wasn't possible to move caret left and right around a linked image with the inline boundaries functionality turned on.
    Fixed bug where pressing enter after/before hr element threw exception. Patch contributed bradleyke.
    Fixed so the CSS in the visualblocks plugin doesn't overwrite background color. Patch contributed by Christian Rank.
    Fixed bug where multibyte characters weren't encoded correctly. Patch contributed by James Tarkenton.
    Fixed bug where shift-click to select within contenteditable=true fields wasn't working.
Version 4.6.0 (2017-05-04)
    Dropped support for IE 8-10 due to market share and lack of support from Microsoft. See tinymce docs for details.
    Added an inline boundary caret position feature that makes it easier to type at the beginning/end of links/code elements.
    Added a help plugin that adds a button and a dialog showing the editor shortcuts and loaded plugins.
    Added an inline_boundaries option that allows you to disable the inline boundary feature if it's not desired.
    Added a new ScrollIntoView event that allows you to override the default scroll to element behavior.
    Added role and aria- attributes as valid elements in the default valid elements config.
    Added new internal flag for PastePreProcess/PastePostProcess this is useful to know if the paste was coming from an external source.
    Added new ignore function to UndoManager this works similar to transact except that it doesn't add an undo level by default.
    Fixed so that urls gets retained for images when being edited. This url is then passed on to the upload handler.
    Fixed so that the editors would be initialized on readyState interactive instead of complete.
    Fixed so that the init event of the editor gets fired once all contentCSS files have been properly loaded.
    Fixed so that width/height of the editor gets taken from the textarea element if it's explicitly specified in styles.
    Fixed so that keep_styles set to false no longer clones class/style from the previous paragraph on enter.
    Fixed so that the default line-height is 1.2em to avoid zwnbsp characters from producing text rendering glitches on Windows.
    Fixed so that loading errors of content css gets presented by a notification message.
    Fixed so figure image elements can be linked when selected this wraps the figure image in a anchor element.
    Fixed bug where it wasn't possible to copy/paste rows with colspans by using the table copy/paste feature.
    Fixed bug where the protect setting wasn't properly applied to header/footer parts when using the fullpage plugin.
    Fixed bug where custom formats that specified upper case element names where not applied correctly.
    Fixed bug where some screen readers weren't reading buttons due to an aria specific fix for IE 8.
    Fixed bug where cut wasn't working correctly on iOS due to it's clipboard API not working correctly.
    Fixed bug where Edge would paste div elements instead of paragraphs when pasting plain text.
    Fixed bug where the textpattern plugin wasn't dealing with trailing punctuations correctly.
    Fixed bug where image editing would some times change the image format from jpg to png.
    Fixed bug where some UI elements could be inserted into the toolbar even if they where not registered.
    Fixed bug where it was possible to click the TD instead of the character in the character map and that caused an exception.
    Fixed bug where the font size/font family dropdowns would sometimes show an incorrect value due to css not being loaded in time.
    Fixed bug with the media plugin inserting undefined instead of retaining size when media_dimensions was set to false.
    Fixed bug with deleting images when forced_root_blocks where set to false.
    Fixed bug where input focus wasn't properly handled on nested content editable elements.
    Fixed bug where Chrome/Firefox would throw an exception when selecting images due to recent change of setBaseAndExtent support.
    Fixed bug where malformed blobs would throw exceptions now they are simply ignored.
    Fixed bug where backspace/delete wouldn't work properly in some cases where all contents was selected in WebKit.
    Fixed bug with Angular producing errors since it was expecting events objects to be patched with their custom properties.
    Fixed bug where the formatter would apply formatting to spellchecker errors now all bogus elements are excluded.
    Fixed bug with backspace/delete inside table caption elements wouldn't behave properly on IE 11.
    Fixed bug where typing after a contenteditable false inline element could move the caret to the end of that element.
    Fixed bug where backspace before/after contenteditable false blocks wouldn't properly remove the right element.
    Fixed bug where backspace before/after contenteditable false inline elements wouldn't properly empty the current block element.
    Fixed bug where vertical caret navigation with a custom line-height would sometimes match incorrect positions.
    Fixed bug with paste on Edge where character encoding wasn't handled properly due to a browser bug.
    Fixed bug with paste on Edge where extra fragment data was inserted into the contents when pasting.
    Fixed bug with pasting contents when having a whole block element selected on WebKit could cause WebKit spans to appear.
    Fixed bug where the visualchars plugin wasn't working correctly showing invisible nbsp characters.
    Fixed bug where browsers would hang if you tried to load some malformed html contents.
    Fixed bug where the init call promise wouldn't resolve if the specified selector didn't find any matching elements.
    Fixed bug where the Schema isValidChild function was case sensitive.
Version 4.5.3 (2017-02-01)
    Added keyboard navigation for menu buttons when the menu is in focus.
    Added api to the list plugin for setting custom classes/attributes on lists.
    Added validation for the anchor plugin input field according to W3C id naming specifications.
    Fixed bug where media placeholders were removed after resize with the forced_root_block setting set to false.
    Fixed bug where deleting selections with similar sibling nodes sometimes deleted the whole document.
    Fixed bug with inlite theme where several toolbars would appear scrolling when more than one instance of the editor was in use.
    Fixed bug where the editor would throw error with the fontselect plugin on hidden editor instances in Firefox.
    Fixed bug where the background color would not stretch to the font size.
    Fixed bug where font size would be removed when changing background color.
    Fixed bug where the undomanager trimmed away whitespace between nodes on undo/redo.
    Fixed bug where media_dimensions=false in media plugin caused the editor to throw an error.
    Fixed bug where IE was producing font/u elements within links on paste.
    Fixed bug where some button tooltips were broken when compat3x was in use.
    Fixed bug where backspace/delete/typeover would remove the caption element.
    Fixed bug where powerspell failed to function when compat3x was enabled.
    Fixed bug where it wasn't possible to apply sub/sup on text with large font size.
    Fixed bug where pre tags with spaces weren't treated as content.
    Fixed bug where Meta+A would select the entire document instead of all contents in nested ce=true elements.
Version 4.5.2 (2017-01-04)
    Added missing keyboard shortcut description for the underline menu item in the format menu.
    Fixed bug where external blob urls wasn't properly handled by editor upload logic. Patch contributed by David Oviedo.
    Fixed bug where urls wasn't treated as a single word by the wordcount plugin.
    Fixed bug where nbsp characters wasn't treated as word delimiters by the wordcount plugin.
    Fixed bug where editor instance wasn't properly passed to the format preview logic. Patch contributed by NullQuery.
    Fixed bug where the fake caret wasn't hidden when you moved selection to a cE=false element.
    Fixed bug where it wasn't possible to edit existing code sample blocks.
    Fixed bug where it wasn't possible to delete editor contents if the selection included an empty block.
    Fixed bug where the formatter wasn't expanding words on some international characters. Patch contributed by Martin Larochelle.
    Fixed bug where the open link feature wasn't working correctly on IE 11.
    Fixed bug where enter before/after a cE=false block wouldn't properly padd the paragraph with an br element.
    Fixed so font size and font family select boxes always displays a value by using the runtime style as a fallback.
    Fixed so missing plugins will be logged to console as warnings rather than halting the initialization of the editor.
    Fixed so splitbuttons become normal buttons in advlist plugin if styles are empty. Patch contributed by René Schleusner.
    Fixed so you can multi insert rows/cols by selecting table cells and using insert rows/columns.
Version 4.5.1 (2016-12-07)
    Fixed bug where the lists plugin wouldn't initialize without the advlist plugins if served from cdn.
    Fixed bug where selectors with "*" would cause the style format preview to throw an error.
    Fixed bug with toggling lists off on lists with empty list items would throw an error.
    Fixed bug where editing images would produce non existing blob uris.
    Fixed bug where the offscreen toc selection would be treated as the real toc element.
    Fixed bug where the aria level attribute for element path would have an incorrect start index.
    Fixed bug where the offscreen selection of cE=false that where very wide would be shown onscreen. Patch contributed by Steven Bufton.
    Fixed so the default_link_target gets applied to links created by the autolink plugin.
    Fixed so that the name attribute gets removed by the anchor plugin if editing anchors.
Version 4.5.0 (2016-11-23)
    Added new toc plugin allows you to insert table of contents based on editor headings.
    Added new auto complete menu to all url fields. Adds history, link to anchors etc.
    Added new sidebar api that allows you to add custom sidebar panels and buttons to toggle these.
    Added new insert menu button that allows you to have multiple insert functions under the same menu button.
    Added new open link feature to ctrl+click, alt+enter and context menu.
    Added new media_embed_handler option to allow the media plugin to be populated with custom embeds.
    Added new support for editing transparent images using the image tools dialog.
    Added new images_reuse_filename option to allow filenames of images to be retained for upload.
    Added new security feature where links with target="_blank" will by default get rel="noopener noreferrer".
    Added new allow_unsafe_link_target to allow you to opt-out of the target="_blank" security feature.
    Added new style_formats_autohide option to automatically hide styles based on context.
    Added new codesample_content_css option to specify where the code sample prism css is loaded from.
    Added new support for Japanese/Chinese word count following the unicode standards on this.
    Added new fragmented undo levels this dramatically reduces flicker on contents with iframes.
    Added new live previews for complex elements like table or lists.
    Fixed bug where it wasn't possible to properly tab between controls in a dialog with a disabled form item control.
    Fixed bug where firefox would generate a rectangle on elements produced after/before a cE=false elements.
    Fixed bug with advlist plugin not switching list element format properly in some edge cases.
    Fixed bug where col/rowspans wasn't correctly computed by the table plugin in some cases.
    Fixed bug where the table plugin would thrown an error if object_resizing was disabled.
    Fixed bug where some invalid markup would cause issues when running in XHTML mode. Patch contributed by Charles Bourasseau.
    Fixed bug where the fullscreen class wouldn't be removed properly when closing dialogs.
    Fixed bug where the PastePlainTextToggle event wasn't fired by the paste plugin when the state changed.
    Fixed bug where table the row type wasn't properly updated in table row dialog. Patch contributed by Matthias Balmer.
    Fixed bug where select all and cut wouldn't place caret focus back to the editor in WebKit. Patch contributed by Daniel Jalkut.
    Fixed bug where applying cell/row properties to multiple cells/rows would reset other unchanged properties.
    Fixed bug where some elements in the schema would have redundant/incorrect children.
    Fixed bug where selector and target options would cause issues if used together.
    Fixed bug where drag/drop of images from desktop on chrome would thrown an error.
    Fixed bug where cut on WebKit/Blink wouldn't add an undo level.
    Fixed bug where IE 11 would scroll to the cE=false elements when they where selected.
    Fixed bug where keys like F5 wouldn't work when a cE=false element was selected.
    Fixed bug where the undo manager wouldn't stop the typing state when commands where executed.
    Fixed bug where unlink on wrapped links wouldn't work properly.
    Fixed bug with drag/drop of images on WebKit where the image would be deleted form the source editor.
    Fixed bug where the visual characters mode would be disabled when contents was extracted from the editor.
    Fixed bug where some browsers would toggle of formats applied to the caret when clicking in the editor toolbar.
    Fixed bug where the custom theme function wasn't working correctly.
    Fixed bug where image option for custom buttons required you to have icon specified as well.
    Fixed bug where the context menu and contextual toolbars would be visible at the same time and sometimes overlapping.
    Fixed bug where the noneditable plugin would double wrap elements when using the noneditable_regexp option.
    Fixed bug where tables would get padding instead of margin when you used the indent button.
    Fixed bug where the charmap plugin wouldn't properly insert non breaking spaces.
    Fixed bug where the color previews in color input boxes wasn't properly updated.
    Fixed bug where the list items of previous lists wasn't merged in the right order.
    Fixed bug where it wasn't possible to drag/drop inline-block cE=false elements on IE 11.
    Fixed bug where some table cell merges would produce incorrect rowspan/colspan.
    Fixed so the font size of the editor defaults to 14px instead of 11px this can be overridden by custom css.
    Fixed so wordcount is debounced to reduce cpu hogging on larger texts.
    Fixed so tinymce global gets properly exported as a module when used with some module bundlers.
    Fixed so it's possible to specify what css properties you want to preview on specific formats.
    Fixed so anchors are contentEditable=false while within the editor.
    Fixed so selected contents gets wrapped in a inline code element by the codesample plugin.
    Fixed so conditional comments gets properly stripped independent of case. Patch contributed by Georgii Dolzhykov.
    Fixed so some escaped css sequences gets properly handled. Patch contributed by Georgii Dolzhykov.
    Fixed so notifications with the same message doesn't get displayed at the same time.
    Fixed so F10 can be used as an alternative key to focus to the toolbar.
    Fixed various api documentation issues and typos.
    Removed layer plugin since it wasn't really ported from 3.x and there doesn't seem to be much use for it.
    Removed moxieplayer.swf from the media plugin since it wasn't used by the media plugin.
    Removed format state from the advlist plugin to be more consistent with common word processors.
Version 4.4.3 (2016-09-01)
    Fixed bug where copy would produce an exception on Chrome.
    Fixed bug where deleting lists on IE 11 would merge in correct text nodes.
    Fixed bug where deleting partial lists with indentation wouldn't cause proper normalization.
Version 4.4.2 (2016-08-25)
    Added new importcss_exclusive option to disable unique selectors per group.
    Added new group specific selector_converter option to importcss plugin.
    Added new codesample_languages option to apply custom languages to codesample plugin.
    Added new codesample_dialog_width/codesample_dialog_height options.
    Fixed bug where fullscreen button had an incorrect keyboard shortcut.
    Fixed bug where backspace/delete wouldn't work correctly from a block to a cE=false element.
    Fixed bug where smartpaste wasn't detecting links with special characters in them like tilde.
    Fixed bug where the editor wouldn't get proper focus if you clicked on a cE=false element.
    Fixed bug where it wasn't possible to copy/paste table rows that had merged cells.
    Fixed bug where merging cells could some times produce invalid col/rowspan attibute values.
    Fixed bug where getBody would sometimes thrown an exception now it just returns null if the iframe is clobbered.
    Fixed bug where drag/drop of cE=false element wasn't properly constrained to viewport.
    Fixed bug where contextmenu on Mac would collapse any selection to a caret.
    Fixed bug where rtl mode wasn't rendered properly when loading a language pack with the rtl flag.
    Fixed bug where Kamer word bounderies would be stripped from contents.
    Fixed bug where lists would sometimes render two dots or numbers on the same line.
    Fixed bug where the skin_url wasn't used by the inlite theme.
    Fixed so data attributes are ignored when comparing formats in the formatter.
    Fixed so it's possible to disable inline toolbars in the inlite theme.
    Fixed so template dialog gets resized if it doesn't fit the window viewport.
Version 4.4.1 (2016-07-26)
    Added smart_paste option to paste plugin to allow disabling the paste behavior if needed.
    Fixed bug where png urls wasn't properly detected by the smart paste logic.
    Fixed bug where the element path wasn't working properly when multiple editor instances where used.
    Fixed bug with creating lists out of multiple paragraphs would just create one list item instead of multiple.
    Fixed bug where scroll position wasn't properly handled by the inlite theme to place the toolbar properly.
    Fixed bug where multiple instances of the editor using the inlite theme didn't render the toolbar properly.
    Fixed bug where the shortcut label for fullscreen mode didn't match the actual shortcut key.
    Fixed bug where it wasn't possible to select cE=false blocks using touch devices on for example iOS.
    Fixed bug where it was possible to select the child image within a cE=false on IE 11.
    Fixed so inserts of html containing lists doesn't merge with any existing lists unless it's a paste operation.
Version 4.4.0 (2016-06-30)
    Added new inlite theme this is a more lightweight inline UI.
    Added smarter paste logic that auto detects urls in the clipboard and inserts images/links based on that.
    Added a better image resize algorithm for better image quality in the imagetools plugin.
    Fixed bug where it wasn't possible to drag/dropping cE=false elements on FF.
    Fixed bug where backspace/delete before/after a cE=false block would produce a new paragraph.
    Fixed bug where list style type css property wasn't preserved when indenting lists.
    Fixed bug where merging of lists where done even if the list style type was different.
    Fixed bug where the image_dataimg_filter function wasn't used when pasting images.
    Fixed bug where nested editable within a non editable element would cause scroll on focus in Chrome.
    Fixed so invalid targets for inline mode is blocked on initialization. We only support elements that can have children.
Version 4.3.13 (2016-06-08)
    Added characters with a diacritical mark to charmap plugin. Patch contributed by Dominik Schilling.
    Added better error handling if the image proxy service would produce errors.
    Fixed issue with pasting list items into list items would produce nested list rather than a merged list.
    Fixed bug where table selection could get stuck in selection mode for inline editors.
    Fixed bug where it was possible to place the caret inside the resize grid elements.
    Fixed bug where it wasn't possible to place in elements horizontally adjacent cE=false blocks.
    Fixed bug where multiple notifications wouldn't be properly placed on screen.
    Fixed bug where multiple editor instance of the same id could be produces in some specific integrations.
Version 4.3.12 (2016-05-10)
    Fixed bug where focus calls couldn't be made inside the editors PostRender event handler.
    Fixed bug where some translations wouldn't work as expected due to a bug in editor.translate.
    Fixed bug where the node change event could fire with a node out side the root of the editor.
    Fixed bug where Chrome wouldn't properly present the keyboard paste clipboard details when paste was clicked.
    Fixed bug where merged cells in tables couldn't be selected from right to left.
    Fixed bug where insert row wouldn't properly update a merged cells rowspan property.
    Fixed bug where the color input boxes preview field wasn't properly set on initialization.
    Fixed bug where IME composition inside table cells wouldn't work as expected on IE 11.
    Fixed so all shadow dom support is under and experimental flag due to flaky browser support.
Version 4.3.11 (2016-04-25)
    Fixed bug where it wasn't possible to insert empty blocks though the API unless they where padded.
    Fixed bug where you couldn't type the Euro character on Windows.
    Fixed bug where backspace/delete from a cE=false element to a text block didn't work properly.
    Fixed bug where the text color default grid would render incorrectly.
    Fixed bug where the codesample plugin wouldn't load the css in the editor for multiple editors.
    Fixed so the codesample plugin textarea gets focused by default.
Version 4.3.10 (2016-04-12)
    Fixed bug where the key "y" on WebKit couldn't be entered due to conflict with keycode for F10 on keypress.
Version 4.3.9 (2016-04-12)
    Added support for focusing the contextual toolbars using keyboard.
    Added keyboard support for slider UI controls. You can no increase/decrease using arrow keys.
    Added url pattern matching for Dailymotion to media plugin. Patch contributed by Bertrand Darbon.
    Added body_class to template plugin preview. Patch contributed by Milen Petrinski.
    Added options to better override textcolor pickers with custom colors. Patch contributed by Xavier Boubert.
    Added visual arrows to inline contextual toolbars so that they point to the element being active.
    Fixed so toolbars for tables or other larger elements get better positioned below the scrollable viewport.
    Fixed bug where it was possible to click links inside cE=false blocks.
    Fixed bug where event targets wasn't properly handled in Safari Technical Preview.
    Fixed bug where drag/drop text in FF 45 would make the editor caret invisible.
    Fixed bug where the remove state wasn't properly set on editor instances when detected as clobbered.
    Fixed bug where offscreen selection of some cE=false elements would render onscreen. Patch contributed by Steven Bufton
    Fixed bug where enter would clone styles out side the root on editors inside a span. Patch contributed by ChristophKaser.
    Fixed bug where drag/drop of images into the editor didn't work correctly in FF.
    Fixed so the first item in panels for the imagetools dialog gets proper keyboard focus.
    Changed the Meta+Shift+F shortcut to Ctrl+Shift+F since Czech, Slovak, Polish languages used the first one for input.
Version 4.3.8 (2016-03-15)
    Fixed bug where inserting HR at the end of a block element would produce an extra empty block.
    Fixed bug where links would be clickable when readonly mode was enabled.
    Fixed bug where the formatter would normalize to the wrong node on very specific content.
    Fixed bug where some nested list items couldn't be indented properly.
    Fixed bug where links where clickable in the preview dialog.
    Fixed so the alt attribute doesn't get padded with an empty value by default.
    Fixed so nested alignment works more correctly. You will now alter the alignment to the closest block parent.
Version 4.3.7 (2016-03-02)
    Fixed bug where incorrect icons would be rendered for imagetools edit and color levels.
    Fixed bug where navigation using arrow keys inside a SelectBox didn't move up/down.
    Fixed bug where the visualblocks plugin would render borders round internal UI elements.
Version 4.3.6 (2016-03-01)
    Added new paste_remember_plaintext_info option to allow a global disable of the plain text mode notification.
    Added new PastePlainTextToggle event that fires when plain text mode toggles on/off.
    Fixed bug where it wasn't possible to select media elements since the drag logic would snap it to mouse cursor.
    Fixed bug where it was hard to place the caret inside nested cE=true elements when the outer cE=false element was focused.
    Fixed bug where editors wouldn't properly initialize if both selector and mode where used.
    Fixed bug where IME input inside table cells would switch the IME off.
    Fixed bug where selection inside the first table cell would cause the whole table cell to get selected.
    Fixed bug where error handling of images being uploaded wouldn't properly handle faulty statuses.
    Fixed bug where inserting contents before a HR would cause an exception to be thrown.
    Fixed bug where copy/paste of Excel data would be inserted as an image.
    Fixed caret position issues with copy/paste of inline block cE=false elements.
    Fixed issues with various menu item focus bugs in Chrome. Where the focused menu bar item wasn't properly blurred.
    Fixed so the notifications have a solid background since it would be hard to read if there where text under it.
    Fixed so notifications gets animated similar to the ones used by dialogs.
    Fixed so larger images that gets pasted is handled better.
    Fixed so the window close button is more uniform on various platform and also increased it's hit area.
Version 4.3.5 (2016-02-11)
    Npm version bump due to package not being fully updated.
Version 4.3.4 (2016-02-11)
    Added new OpenWindow/CloseWindow events that gets fired when windows open/close.
    Added new NewCell/NewRow events that gets fired when table cells/rows are created.
    Added new Promise return value to tinymce.init makes it easier to handle initialization.
    Removed the jQuery version the jQuery plugin is now moved into the main package.
    Removed jscs from build process since eslint can now handle code style checking.
    Fixed various bugs with drag/drop of contentEditable:false elements.
    Fixed bug where deleting of very specific nested list items would result in an odd list.
    Fixed bug where lists would get merged with adjacent lists outside the editable inline root.
    Fixed bug where MS Edge would crash when closing a dialog then clicking a menu item.
    Fixed bug where table cell selection would add undo levels.
    Fixed bug where table cell selection wasn't removed when inline editor where removed.
    Fixed bug where table cell selection wouldn't work properly on nested tables.
    Fixed bug where table merge menu would be available when merging between thead and tbody.
    Fixed bug where table row/column resize wouldn't get properly removed when the editor was removed.
    Fixed bug where Chrome would scroll to the editor if there where a empty hash value in document url.
    Fixed bug where the cache suffix wouldn't work correctly with the importcss plugin.
    Fixed bug where selection wouldn't work properly on MS Edge on Windows Phone 10.
    Fixed so adjacent pre blocks gets joined into one pre block since that seems like the user intent.
    Fixed so events gets properly dispatched in shadow dom. Patch provided by Nazar Mokrynskyi.
Version 4.3.3 (2016-01-14)
    Added new table_resize_bars configuration setting.  This setting allows you to disable the table resize bars.
    Added new beforeInitialize event to tinymce.util.XHR lets you modify XHR properties before open. Patch contributed by Brent Clintel.
    Added new autolink_pattern setting to autolink plugin. Enables you to override the default autolink formats. Patch contributed by Ben Tiedt.
    Added new charmap option that lets you override the default charmap of the charmap plugin.
    Added new charmap_append option that lets you add new characters to the default charmap of the charmap plugin.
    Added new insertCustomChar event that gets fired when a character is inserted by the charmap plugin.
    Fixed bug where table cells started with a superfluous &nbsp; in IE10+.
    Fixed bug where table plugin would retain all BR tags when cells were merged.
    Fixed bug where media plugin would strip underscores from youtube urls.
    Fixed bug where IME input would fail on IE 11 if you typed within a table.
    Fixed bug where double click selection of a word would remove the space before the word on insert contents.
    Fixed bug where table plugin would produce exceptions when hovering tables with invalid structure.
    Fixed bug where fullscreen wouldn't scroll back to it's original position when untoggled.
    Fixed so the template plugins templates setting can be a function that gets a callback that can provide templates.
Version 4.3.2 (2015-12-14)
    Fixed bug where the resize bars for table cells were not affected by the object_resizing property.
    Fixed bug where the contextual table toolbar would appear incorrectly if TinyMCE was initialized inline inside a table.
    Fixed bug where resizing table cells did not fire a node change event or add an undo level.
    Fixed bug where double click selection of text on IE 11 wouldn't work properly.
    Fixed bug where codesample plugin would incorrectly produce br elements inside code elements.
    Fixed bug where media plugin would strip dashes from youtube urls.
    Fixed bug where it was possible to move the caret into the table resize bars.
    Fixed bug where drag/drop into a cE=false element was possible on IE.
Version 4.3.1 (2015-11-30)
    Fixed so it's possible to disable the table inline toolbar by setting it to false or an empty string.
    Fixed bug where it wasn't possible to resize some tables using the drag handles.
    Fixed bug where unique id:s would clash for multiple editor instances and cE=false selections.
    Fixed bug where the same plugin could be initialized multiple times.
    Fixed bug where the table inline toolbars would be displayed at the same time as the image toolbars.
    Fixed bug where the table selection rect wouldn't be removed when selecting another control element.
Version 4.3.0 (2015-11-23)
    Added new table column/row resize support. Makes it a lot more easy to resize the columns/rows in a table.
    Added new table inline toolbar. Makes it easier to for example add new rows or columns to a table.
    Added new notification API. Lets you display floating notifications to the end user.
    Added new codesample plugin that lets you insert syntax highlighted pre elements into the editor.
    Added new image_caption to images. Lets you create images with captions using a HTML5 figure/figcaption elements.
    Added new live previews of embeded videos. Lets you play the video right inside the editor.
    Added new setDirty method and "dirty" event to the editor. Makes it easier to track the dirty state change.
    Added new setMode method to Editor instances that lets you dynamically switch between design/readonly.
    Added new core support for contentEditable=false elements within the editor overrides the browsers broken behavior.
    Rewrote the noneditable plugin to use the new contentEditable false core logic.
    Fixed so the dirty state doesn't set to false automatically when the undo index is set to 0.
    Fixed the Selection.placeCaretAt so it works better on IE when the coordinate is between paragraphs.
    Fixed bug where data-mce-bogus="all" element contents where counted by the word count plugin.
    Fixed bug where contentEditable=false elements would be indented by the indent buttons.
    Fixed bug where images within contentEditable=false would be selected in WebKit on mouse click.
    Fixed bug in DOMUntils split method where the replacement parameter wouldn't work on specific cases.
    Fixed bug where the importcss plugin would import classes from the skin content css file.
    Fixed so all button variants have a wrapping span for it's text to make it easier to skin.
    Fixed so it's easier to exit pre block using the arrow keys.
    Fixed bug where listboxes with fix widths didn't render correctly.
Version 4.2.8 (2015-11-13)
    Fixed bug where it was possible to delete tables as the inline root element if all columns where selected.
    Fixed bug where the UI buttons active state wasn't properly updated due to recent refactoring of that logic.
Version 4.2.7 (2015-10-27)
    Fixed bug where backspace/delete would remove all formats on the last paragraph character in WebKit/Blink.
    Fixed bug where backspace within a inline format element with a bogus caret container would move the caret.
    Fixed bug where backspace/delete on selected table cells wouldn't add an undo level.
    Fixed bug where script tags embedded within the editor could sometimes get a mce- prefix prepended to them
    Fixed bug where validate: false option could produce an error to be thrown from the Serialization step.
    Fixed bug where inline editing of a table as the root element could let the user delete that table.
    Fixed bug where inline editing of a table as the root element wouldn't properly handle enter key.
    Fixed bug where inline editing of a table as the root element would normalize the selection incorrectly.
    Fixed bug where inline editing of a list as the root element could let the user delete that list.
    Fixed bug where inline editing of a list as the root element could let the user split that list.
    Fixed bug where resize handles would be rendered on editable root elements such as table.
Version 4.2.6 (2015-09-28)
    Added capability to set request headers when using XHRs.
    Added capability to upload local images automatically default delay is set to 30 seconds after editing images.
    Added commands ids mceEditImage, mceAchor and mceMedia to be avaiable from execCommand.
    Added Edge browser to saucelabs grunt task. Patch contributed by John-David Dalton.
    Fixed bug where blob uris not produced by tinymce would produce HTML invalid markup.
    Fixed bug where selection of contents of a nearly empty editor in Edge would sometimes fail.
    Fixed bug where color styles woudln't be retained on copy/paste in Blink/Webkit.
    Fixed bug where the table plugin would throw an error when inserting rows after a child table.
    Fixed bug where the template plugin wouldn't handle functions as variable replacements.
    Fixed bug where undo/redo sometimes wouldn't work properly when applying formatting collapsed ranges.
    Fixed bug where shift+delete wouldn't do a cut operation on Blink/WebKit.
    Fixed bug where cut action wouldn't properly store the before selection bookmark for the undo level.
    Fixed bug where backspace in side an empty list element on IE would loose editor focus.
    Fixed bug where the save plugin wouldn't enable the buttons when a change occurred.
    Fixed bug where Edge wouldn't initialize the editor if a document.domain was specified.
    Fixed bug where enter key before nested images would sometimes not properly expand the previous block.
    Fixed bug where the inline toolbars wouldn't get properly hidden when blurring the editor instance.
    Fixed bug where Edge would paste Chinese characters on some Windows 10 installations.
    Fixed bug where IME would loose focus on IE 11 due to the double trailing br bug fix.
    Fixed bug where the proxy url in imagetools was incorrect. Patch contributed by Wong Ho Wang.
Version 4.2.5 (2015-08-31)
    Added fullscreen capability to embedded youtube and vimeo videos.
    Fixed bug where the uploadImages call didn't work on IE 10.
    Fixed bug where image place holders would be uploaded by uploadImages call.
    Fixed bug where images marked with bogus would be uploaded by the uploadImages call.
    Fixed bug where multiple calls to uploadImages would result in decreased performance.
    Fixed bug where pagebreaks were editable to imagetools patch contributed by Rasmus Wallin.
    Fixed bug where the element path could cause too much recursion exception.
    Fixed bug for domains containing ".min". Patch contributed by Loïc Février.
    Fixed so validation of external links to accept a number after www. Patch contributed by Victor Carvalho.
    Fixed so the charmap is exposed though execCommand. Patch contributed by Matthew Will.
    Fixed so that the image uploads are concurrent for improved performance.
    Fixed various grammar problems in inline documentation. Patches provided by nikolas.
Version 4.2.4 (2015-08-17)
    Added picture as a valid element to the HTML 5 schema. Patch contributed by Adam Taylor.
    Fixed bug where contents would be duplicated on drag/drop within the same editor.
    Fixed bug where floating/alignment of images on Edge wouldn't work properly.
    Fixed bug where it wasn't possible to drag images on IE 11.
    Fixed bug where image selection on Edge would sometimes fail.
    Fixed bug where contextual toolbars icons wasn't rendered properly when using the toolbar_items_size.
    Fixed bug where searchreplace dialog doesn't get prefilled with the selected text.
    Fixed bug where fragmented matches wouldn't get properly replaced by the searchreplace plugin.
    Fixed bug where enter key wouldn't place the caret if was after a trailing space within an inline element.
    Fixed bug where the autolink plugin could produce multiple links for the same text on Gecko.
    Fixed bug where EditorUpload could sometimes throw an exception if the blob wasn't found.
    Fixed xss issues with media plugin not properly filtering out some script attributes.
Version 4.2.3 (2015-07-30)
    Fixed bug where image selection wasn't possible on Edge due to incompatible setBaseAndExtend API.
    Fixed bug where image blobs urls where not properly destroyed by the imagetools plugin.
    Fixed bug where keyboard shortcuts wasn't working correctly on IE 8.
    Fixed skin issue where the borders of panels where not visible on IE 8.
Version 4.2.2 (2015-07-22)
    Fixed bug where float panels were not being hidden on inline editor blur when fixed_toolbar_container config option was in use.
    Fixed bug where combobox states wasn't properly updated if contents where updated without keyboard.
    Fixed bug where pasting into textbox or combobox would move the caret to the end of text.
    Fixed bug where removal of bogus span elements before block elements would remove whitespace between nodes.
    Fixed bug where repositioning of inline toolbars where async and producing errors if the editor was removed from DOM to early. Patch by iseulde.
    Fixed bug where element path wasn't working correctly. Patch contributed by iseulde.
    Fixed bug where menus wasn't rendered correctly when custom images where added to a menu. Patch contributed by Naim Hammadi.
Version 4.2.1 (2015-06-29)
    Fixed bug where back/forward buttons in the browser would render blob images as broken images.
    Fixed bug where Firefox would throw regexp to big error when replacing huge base64 chunks.
    Fixed bug rendering issues with resize and context toolbars not being placed properly until next animation frame.
    Fixed bug where the rendering of the image while cropping would some times not be centered correctly.
    Fixed bug where listbox items with submenus would me selected as active.
    Fixed bug where context menu where throwing an error when rendering.
    Fixed bug where resize both option wasn't working due to resent addClass API change. Patch contributed by Jogai.
    Fixed bug where a hideAll call for container rendered inline toolbars would throw an error.
    Fixed bug where onclick event handler on combobox could cause issues if element.id was a function by some polluting libraries.
    Fixed bug where listboxes wouldn't get proper selected sub menu item when using link_list or image_list.
    Fixed so the UI controls are as wide as 4.1.x to avoid wrapping controls in toolbars.
    Fixed so the imagetools dialog is adaptive for smaller screen sizes.
Version 4.2.0 (2015-06-25)
    Added new flat default skin to make the UI more modern.
    Added new imagetools plugin, lets you crop/resize and apply filters to images.
    Added new contextual toolbars support to the API lets you add floating toolbars for specific CSS selectors.
    Added new promise feature fill as tinymce.util.Promise.
    Added new built in image upload feature lets you upload any base64 encoded image within the editor as files.
    Fixed bug where resize handles would appear in the right position in the wrong editor when switching between resizable content in different inline editors.
    Fixed bug where tables would not be inserted in inline mode due to previous float panel fix.
    Fixed bug where floating panels would remain open when focus was lost on inline editors.
    Fixed bug where cut command on Chrome would thrown a browser security exception.
    Fixed bug where IE 11 sometimes would report an incorrect size for images in the image dialog.
    Fixed bug where it wasn't possible to remove inline formatting at the end of block elements.
    Fixed bug where it wasn't possible to delete table cell contents when cell selection was vertical.
    Fixed bug where table cell wasn't emptied from block elements if delete/backspace where pressed in empty cell.
    Fixed bug where cmd+shift+arrow didn't work correctly on Firefox mac when selecting to start/end of line.
    Fixed bug where removal of bogus elements would sometimes remove whitespace between nodes.
    Fixed bug where the resize handles wasn't updated when the main window was resized.
    Fixed so script elements gets removed by default to prevent possible XSS issues in default config implementations.
    Fixed so the UI doesn't need manual reflows when using non native layout managers.
    Fixed so base64 encoded images doesn't slow down the editor on modern browsers while editing.
    Fixed so all UI elements uses touch events to improve mobile device support.
    Removed the touch click quirks patch for iOS since it did more harm than good.
    Removed the non proportional resize handles since. Unproportional resize can still be done by holding the shift key.
Version 4.1.10 (2015-05-05)
    Fixed bug where plugins loaded with compat3x would sometimes throw errors when loading using the jQuery version.
    Fixed bug where extra empty paragraphs would get deleted in WebKit/Blink due to recent Quriks fix.
    Fixed bug where the editor wouldn't work properly on IE 12 due to some required browser sniffing.
    Fixed bug where formatting shortcut keys where interfering with Mac OS X screenshot keys.
    Fixed bug where the caret wouldn't move to the next/previous line boundary on Cmd+Left/Right on Gecko.
    Fixed bug where it wasn't possible to remove formats from very specific nested contents.
    Fixed bug where undo levels wasn't produced when typing letters using the shift or alt+ctrl modifiers.
    Fixed bug where the dirty state wasn't properly updated when typing using the shift or alt+ctrl modifiers.
    Fixed bug where an error would be thrown if an autofocused editor was destroyed quickly after its initialization. Patch provided by thorn0.
    Fixed issue with dirty state not being properly updated on redo operation.
    Fixed issue with entity decoder not handling incorrectly written numeric entities.
    Fixed issue where some PI element values wouldn't be properly encoded.
Version 4.1.9 (2015-03-10)
    Fixed bug where indentation wouldn't work properly for non list elements.
    Fixed bug with image plugin not pulling the image dimensions out correctly if a custom document_base_url was used.
    Fixed bug where ctrl+alt+[1-9] would conflict with the AltGr+[1-9] on Windows. New shortcuts is ctrl+shift+[1-9].
    Fixed bug with removing formatting on nodes in inline mode would sometimes include nodes outside the editor body.
    Fixed bug where extra nbsp:s would be inserted when you replaced a word surrounded by spaces using insertContent.
    Fixed bug with pasting from Google Docs would produce extra strong elements and line feeds.
Version 4.1.8 (2015-03-05)
    Added new html5 sizes attribute to img elements used together with srcset.
    Added new elementpath option that makes it possible to disable the element path but keep the statusbar.
    Added new option table_style_by_css for the table plugin to set table styling with css rather than table attributes.
    Added new link_assume_external_targets option to prompt the user to prepend http:// prefix if the supplied link does not contain a protocol prefix.
    Added new image_prepend_url option to allow a custom base path/url to be added to images.
    Added new table_appearance_options option to make it possible to disable some options.
    Added new image_title option to make it possible to alter the title of the image, disabled by default.
    Fixed bug where selection starting from out side of the body wouldn't produce a proper selection range on IE 11.
    Fixed bug where pressing enter twice before a table moves the cursor in the table and causes a javascript error.
    Fixed bug where advanced image styles were not respected.
    Fixed bug where the less common Shift+Delete didn't produce a proper cut operation on WebKit browsers.
    Fixed bug where image/media size constrain logic would produce NaN when handling non number values.
    Fixed bug where internal classes where removed by the removeformat command.
    Fixed bug with creating links table cell contents with a specific selection would throw a exceptions on WebKit/Blink.
    Fixed bug where valid_classes option didn't work as expected according to docs. Patch provided by thorn0.
    Fixed bug where jQuery plugin would patch the internal methods multiple times. Patch provided by Drew Martin.
    Fixed bug where backspace key wouldn't delete the current selection of newly formatted content.
    Fixed bug where type over of inline formatting elements wouldn't properly keep the format on WebKit/Blink.
    Fixed bug where selection needed to be properly normalized on modern IE versions.
    Fixed bug where Command+Backspace didn't properly delete the whole line of text but the previous word.
    Fixed bug where UI active states wheren't properly updated on IE if you placed caret within the current range.
    Fixed bug where delete/backspace on WebKit/Blink would remove span elements created by the user.
    Fixed bug where delete/backspace would produce incorrect results when deleting between two text blocks with br elements.
    Fixed bug where captions where removed when pasting from MS Office.
    Fixed bug where lists plugin wouldn't properly remove fully selected nested lists.
    Fixed bug where the ttf font used for icons would throw an warning message on Gecko on Mac OS X.
    Fixed a bug where applying a color to text did not update the undo/redo history.
    Fixed so shy entities gets displayed when using the visualchars plugin.
    Fixed so removeformat removes ins/del by default since these might be used for strikethough.
    Fixed so multiple language packs can be loaded and added to the global I18n data structure.
    Fixed so transparent color selection gets treated as a normal color selection. Patch contributed by Alexander Hofbauer.
    Fixed so it's possible to disable autoresize_overflow_padding, autoresize_bottom_margin options by setting them to false.
    Fixed so the charmap plugin shows the description of the character in the dialog. Patch contributed by Jelle Hissink.
    Removed address from the default list of block formats since it tends to be missused.
    Fixed so the pre block format is called preformatted to make it more verbose.
    Fixed so it's possible to context scope translation strings this isn't needed most of the time.
    Fixed so the max length of the width/height input fields of the media dialog is 5 instead of 3.
    Fixed so drag/dropped contents gets properly processed by paste plugin since it's basically a paste. Patch contributed by Greg Fairbanks.
    Fixed so shortcut keys for headers is ctrl+alt+[1-9] instead of ctrl+[1-9] since these are for switching tabs in the browsers.
    Fixed so "u" doesn't get converted into a span element by the legacy input filter. Since this is now a valid HTML5 element.
    Fixed font families in order to provide appropriate web-safe fonts.
Version 4.1.7 (2014-11-27)
    Added HTML5 schema support for srcset, source and picture. Patch contributed by mattheu.
    Added new cache_suffix setting to enable cache busting by producing unique urls.
    Added new paste_convert_word_fake_lists option to enable users to disable the fake lists convert logic.
    Fixed so advlist style changes adds undo levels for each change.
    Fixed bug where WebKit would sometimes produce an exception when the autolink plugin where looking for URLs.
    Fixed bug where IE 7 wouldn't be rendered properly due to aggressive css compression.
    Fixed bug where DomQuery wouldn't accept window as constructor element.
    Fixed bug where the color picker in 3.x dialogs wouldn't work properly. Patch contributed by Callidior.
    Fixed bug where the image plugin wouldn't respect the document_base_url.
    Fixed bug where the jQuery plugin would fail to append to elements named array prototype names.
Version 4.1.6 (2014-10-08)
    Fixed bug with clicking on the scrollbar of the iframe would cause a JS error to be thrown.
    Fixed bug where null would produce an exception if you passed it to selection.setRng.
    Fixed bug where Ctrl/Cmd+Tab would indent the current list item if you switched tabs in the browser.
    Fixed bug where pasting empty cells from Excel would result in a broken table.
    Fixed bug where it wasn't possible to switch back to default list style type.
    Fixed issue where the select all quirk fix would fire for other modifiers than Ctrl/Cmd combinations.
    Replaced jake with grunt since it is more mainstream and has better plugin support.
Version 4.1.5 (2014-09-09)
    Fixed bug where sometimes the resize rectangles wouldn't properly render on images on WebKit/Blink.
    Fixed bug in list plugin where delete/backspace would merge empty LI elements in lists incorrectly.
    Fixed bug where empty list elements would result in empty LI elements without it's parent container.
    Fixed bug where backspace in empty caret formatted element could produce an type error exception of Gecko.
    Fixed bug where lists pasted from word with a custom start index above 9 wouldn't be properly handled.
    Fixed bug where tabfocus plugin would tab out of the editor instance even if the default action was prevented.
    Fixed bug where tabfocus wouldn't tab properly to other adjacent editor instances.
    Fixed bug where the DOMUtils setStyles wouldn't properly removed or update the data-mce-style attribute.
    Fixed bug where dialog select boxes would be placed incorrectly if document.body wasn't statically positioned.
    Fixed bug where pasting would sometimes scroll to the top of page if the user was using the autoresize plugin.
    Fixed bug where caret wouldn't be properly rendered by Chrome when clicking on the iframes documentElement.
    Fixed so custom images for menubutton/splitbutton can be provided. Patch contributed by Naim Hammadi.
    Fixed so the default action of windows closing can be prevented by blocking the default action of the close event.
    Fixed so nodeChange and focus of the editor isn't automatically performed when opening sub dialogs.
Version 4.1.4 (2014-08-21)
    Added new media_filter_html option to media plugin that blocks any conditional comments, scripts etc within a video element.
    Added new content_security_policy option allows you to set custom policy for iframe contents. Patch contributed by Francois Chagnon.
    Fixed bug where activate/deactivate events wasn't firing properly when switching between editors.
    Fixed bug where placing the caret on iOS was difficult due to a WebKit bug with touch events.
    Fixed bug where the resize helper wouldn't render properly on older IE versions.
    Fixed bug where resizing images inside tables on older IE versions would sometimes fail depending mouse position.
    Fixed bug where editor.insertContent would produce an exception when inserting select/option elements.
    Fixed bug where extra empty paragraphs would be produced if block elements where inserted inside span elements.
    Fixed bug where the spellchecker menu item wouldn't be properly checked if spell checking was started before it was rendered.
    Fixed bug where the DomQuery filter function wouldn't remove non elements from collection.
    Fixed bug where document with custom document.domain wouldn't properly render the editor.
    Fixed bug where IE 8 would throw exception when trying to enter invalid color values into colorboxes.
    Fixed bug where undo manager could incorrectly add an extra undo level when custom resize handles was removed.
    Fixed bug where it wouldn't be possible to alter cell properties properly on table cells on IE 8.
    Fixed so the color picker button in table dialog isn't shown unless you include the colorpicker plugin or add your own custom color picker.
    Fixed so activate/deactivate events fire when windowManager opens a window since.
    Fixed so the table advtab options isn't separated by an underscore to normalize naming with image_advtab option.
    Fixed so the table cell dialog has proper padding when the advanced tab in disabled.
Version 4.1.3 (2014-07-29)
    Added event binding logic to tinymce.util.XHR making it possible to override headers and settings before any request is made.
    Fixed bug where drag events wasn't fireing properly on older IE versions since the event handlers where bound to document.
    Fixed bug where drag/dropping contents within the editor on IE would force the contents into plain text mode even if it was internal content.
    Fixed bug where IE 7 wouldn't open menus properly due to a resize bug in the browser auto closing them immediately.
    Fixed bug where the DOMUtils getPos logic wouldn't produce a valid coordinate inside the body if the body was positioned non static.
    Fixed bug where the element path and format state wasn't properly updated if you had the wordcount plugin enabled.
    Fixed bug where a comment at the beginning of source would produce an exception in the formatter logic.
    Fixed bug where setAttrib/getAttrib on null would throw exception together with any hooked attributes like style.
    Fixed bug where table sizes wasn't properly retained when copy/pasting on WebKit/Blink.
    Fixed bug where WebKit/Blink would produce colors in RGB format instead of the forced HEX format when deleting contents.
    Fixed bug where the width attribute wasn't updated on tables if you changed the size inside the table dialog.
    Fixed bug where control selection wasn't properly handled when the caret was placed directly after an image.
    Fixed bug where selecting the contents of table cells using the selection.select method wouldn't place the caret properly.
    Fixed bug where the selection state for images wasn't removed when placing the caret right after an image on WebKit/Blink.
    Fixed bug where all events wasn't properly unbound when and editor instance was removed or destroyed by some external innerHTML call.
    Fixed bug where it wasn't possible or very hard to select images on iOS when the onscreen keyboard was visible.
    Fixed so auto_focus can take a boolean argument this will auto focus the last initialized editor might be useful for single inits.
    Fixed so word auto detect lists logic works better for faked lists that doesn't have specific markup.
    Fixed so nodeChange gets fired on mouseup as it used to before 4.1.1 we optimized that event to fire less often.
    Removed the finish menu item from spellchecker menu since it's redundant you can stop spellchecking by toggling menu item or button.
Version 4.1.2 (2014-07-15)
    Added offset/grep to DomQuery class works basically the same as it's jQuery equivalent.
    Fixed bug where backspace/delete or setContent with an empty string would remove header data when using the fullpage plugin.
    Fixed bug where tinymce.remove with a selector not matching any editors would remove all editors.
    Fixed bug where resizing of the editor didn't work since the theme was calling setStyles instead of setStyle.
    Fixed bug where IE 7 would fail to append html fragments to iframe document when using DomQuery.
    Fixed bug where the getStyle DOMUtils method would produce an exception if it was called with null as it's element.
    Fixed bug where the paste plugin would remove the element if the none of the paste_webkit_styles rules matched the current style.
    Fixed bug where contextmenu table items wouldn't work properly on IE since it would some times fire an incorrect selection change.
    Fixed bug where the padding/border values wasn't used in the size calculation for the body size when using autoresize. Patch contributed by Matt Whelan.
    Fixed bug where conditional word comments wouldn't be properly removed when pasting plain text.
    Fixed bug where resizing would sometime fail on IE 11 when the mouseup occurred inside the resizable element.
    Fixed so the iframe gets initialized without any inline event handlers for better CSP support. Patch contributed by Matt Whelan.
    Fixed so the tinymce.dom.Sizzle is the latest version of sizzle this resolves the document context bug.
Version 4.1.1 (2014-07-08)
    Fixed bug where pasting plain text on some WebKit versions would result in an empty line.
    Fixed bug where resizing images inside tables on IE 11 wouldn't work properly.
    Fixed bug where IE 11 would sometimes throw "Invalid argument" exception when editor contents was set to an empty string.
    Fixed bug where document.activeElement would throw exceptions on IE 9 when that element was hidden or removed from dom.
    Fixed bug where WebKit/Blink sometimes produced br elements with the Apple-interchange-newline class.
    Fixed bug where table cell selection wasn't properly removed when copy/pasting table cells.
    Fixed bug where pasting nested list items from Word wouldn't produce proper semantic nested lists.
    Fixed bug where right clicking using the contextmenu plugin on WebKit/Blink on Mac OS X would select the target current word or line.
    Fixed bug where it wasn't possible to alter table cell properties on IE 8 using the context menu.
    Fixed bug where the resize helper wouldn't be correctly positioned on older IE versions.
    Fixed bug where fullpage plugin would produce an error if you didn't specify a doctype encoding.
    Fixed bug where anchor plugin would get the name/id of the current element even if it wasn't anchor element.
    Fixed bug where visual aids for tables wouldn't be properly disabled when changing the border size.
    Fixed bug where some control selection events wasn't properly fired on older IE versions.
    Fixed bug where table cell selection on older IE versions would prevent resizing of images.
    Fixed bug with paste_data_images paste option not working properly on modern IE versions.
    Fixed bug where custom elements with underscores in the name wasn't properly parsed/serialized.
    Fixed bug where applying inline formats to nested list elements would produce an incorrect formatting result.
    Fixed so it's possible to hide items from elements path by using preventDefault/stopPropagation.
    Fixed so inline mode toolbar gets rendered right aligned if the editable element positioned to the documents right edge.
    Fixed so empty inline elements inside empty block elements doesn't get removed if configured to be kept intact.
    Fixed so DomQuery parentsUntil/prevUntil/nextUntil supports selectors/elements/filters etc.
    Fixed so legacyoutput plugin overrides fontselect and fontsizeselect controls and handles font elements properly.
Version 4.1.0 (2014-06-18)
    Added new file_picker_callback option to replace the old file_browser_callback the latter will still work though.
    Added new custom colors to textcolor plugin will be displayed if a color picker is provided also shows the latest colors.
    Added new color_picker_callback option to enable you to add custom color pickers to the editor.
    Added new advanced tabs to table/cell/row dialogs to enable you to select colors for border/background.
    Added new colorpicker plugin that lets you select colors from a hsv color picker.
    Added new tinymce.util.Color class to handle color parsing and converting.
    Added new colorpicker UI widget element lets you add a hsv color picker to any form/window.
    Added new textpattern plugin that allows you to use markdown like text patterns to format contents.
    Added new resize helper element that shows the current width & height while resizing.
    Added new "once" method to Editor and EventDispatcher enables since callback execution events.
    Added new jQuery like class under tinymce.dom.DomQuery it's exposed on editor instances (editor.$) and globally under (tinymce.$).
    Fixed so the default resize method for images are proportional shift/ctrl can be used to make an unproportional size.
    Fixed bug where the image_dimensions option of the image plugin would cause exceptions when it tried to update the size.
    Fixed bug where table cell dialog class field wasn't properly updated when editing an a table cell with an existing class.
    Fixed bug where Safari on Mac would produce webkit-fake-url for pasted images so these are now removed.
    Fixed bug where the nodeChange event would get fired before the selection was changed when clicking inside the current selection range.
    Fixed bug where valid_classes option would cause exception when it removed internal prefixed classes like mce-item-.
    Fixed bug where backspace would cause navigation in IE 8 on an inline element and after a caret formatting was applied.
    Fixed so placeholder images produced by the media plugin gets selected when inserted/edited.
    Fixed so it's possible to drag in images when the paste_data_images option is enabled. Might be useful for mail clients.
    Fixed so images doesn't get a width/height applied if the image_dimensions option is set to false useful for responsive contents.
    Fixed so it's possible to pass in an optional arguments object for the nodeChanged function to be passed to all nodechange event listeners.
    Fixed bug where media plugin embed code didn't update correctly.<|MERGE_RESOLUTION|>--- conflicted
+++ resolved
@@ -19,14 +19,11 @@
     Fixed notifications overlapping instead of stacking #TINY-3478
     Fixed inline dialogs positioning incorrectly when the page is scrolled #TINY-4018
     Fixed inline dialogs and menus not repositioning when resizing #TINY-3227
-<<<<<<< HEAD
     Fixed menu chevrons color to follow the menu text color #TINY-4153
     Fixed table menu selection grid from staying black when using dark skins, now follows border color #TINY-4153
-=======
     Fixed Oxide using the wrong text color variable for menubar button focused state #TINY-4146
     Fixed the autoresize plugin not keeping the selection in view when resizing #TINY-4094
     Fixed missing CSS fill styles for toolbar button icon active state #TINY-4147
->>>>>>> efe36e8f
 Version 5.0.16 (2019-09-24)
     Added new `referrer_policy` setting to add the `referrerpolicy` attribute when loading scripts or stylesheets #TINY-3978
     Added a slight background color to dialog tab links when focused to aid keyboard navigation #TINY-3877
