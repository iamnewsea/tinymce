--- conflicted
+++ resolved
@@ -1,32 +1,3 @@
-<<<<<<< HEAD
-import { TestLogs } from '@ephox/agar';
-import { console, document, setTimeout } from '@ephox/dom-globals';
-import { Arr, Fun, Global, Id, Strings, Type } from '@ephox/katamari';
-import { Attr, Element, Insert, Remove, SelectorFilter } from '@ephox/sugar';
-import 'tinymce';
-import { Editor } from '../alien/EditorTypes';
-import { setTinymceBaseUrl } from '../loader/Urls';
-
-type SuccessCallback = (v?: any, logs?: TestLogs) => void;
-type FailureCallback = (err: Error | string, logs?: TestLogs) => void;
-type SetupCallback = (editor: any, success: SuccessCallback, failure: FailureCallback) => void;
-
-const createTarget = function (inline: boolean) {
-  const target = Element.fromTag(inline ? 'div' : 'textarea');
-  return target;
-};
-
-const removeTinymceElements = () => {
-  // NOTE: Don't remove the link/scripts added, as those are part of the global tinymce which we don't clean up
-  const elements = Arr.flatten([
-    // Some older versions of tinymce leaves elements behind in the dom
-    SelectorFilter.all('.mce-notification,.mce-window,#mce-modal-block'),
-    // TinyMCE leaves inline editor content_styles in the dom
-    SelectorFilter.children(Element.fromDom(document.head), 'style')
-  ]);
-
-  Arr.each(elements, Remove.remove);
-=======
 import { Strings, Type } from '@ephox/katamari';
 import 'tinymce';
 import * as Loader from '../loader/Loader';
@@ -38,7 +9,6 @@
   } else if (!Type.isString(tinymce.baseURL) || !Strings.contains(tinymce.baseURL, '/project/')) {
     setTinymceBaseUrl(tinymce, `/project/node_modules/tinymce`);
   }
->>>>>>> 2df844ad
 };
 
 const setupLight = (callback: Loader.RunCallback, settings: Record<string, any>, success: Loader.SuccessCallback, failure: Loader.FailureCallback) => {
@@ -49,42 +19,6 @@
     ...settings
   };
 
-<<<<<<< HEAD
-  // Agar v. ??? supports logging
-  const onSuccess = (v?: any, logs?: TestLogs) => {
-    teardown();
-    // We may want to continue the logs for multiple editor
-    // loads in the same test
-    success(v, logs);
-  };
-
-  // Agar v. ??? supports logging
-  const onFailure = (err: Error | string, logs?: TestLogs) => {
-    // tslint:disable-next-line:no-console
-    console.log('Tiny Loader error: ', err);
-    // Do no teardown so that the failed test still shows the editor. Important for selection
-    failure(err, logs);
-  };
-
-  const settingsSetup = nuSettings.setup !== undefined ? nuSettings.setup : Fun.noop;
-
-  const tinymce = Global.tinymce;
-  if (!tinymce) {
-    failure('Failed to get global tinymce instance');
-  } else {
-    if (nuSettings.base_url) {
-      setTinymceBaseUrl(tinymce, nuSettings.base_url);
-    } else if (!Type.isString(tinymce.baseURL) || !Strings.contains(tinymce.baseURL, '/project/')) {
-      setTinymceBaseUrl(Global.tinymce, `/project/node_modules/tinymce`);
-    }
-
-    tinymce.init({
-      ...nuSettings,
-      selector: '#' + randomId,
-      setup (editor: Editor) {
-        // Execute the setup called by the test.
-        settingsSetup(editor);
-=======
   Loader.setup({
     preInit: setupBaseUrl,
     run: callback,
@@ -92,7 +26,6 @@
     failure
   }, nuSettings);
 };
->>>>>>> 2df844ad
 
 const setup = (callback: Loader.RunCallback, settings: Record<string, any>, success: Loader.SuccessCallback, failure: Loader.FailureCallback) => {
   Loader.setup({
