import { Assert, UnitTest } from '@ephox/bedrock-client';
import { document } from '@ephox/dom-globals';
import { Element, Value } from '@ephox/sugar';
import * as Assertions from 'ephox/agar/api/Assertions';
import { Chain } from 'ephox/agar/api/Chain';
import * as FocusTools from 'ephox/agar/api/FocusTools';
import * as Guard from 'ephox/agar/api/Guard';
import { Pipeline } from 'ephox/agar/api/Pipeline';
import { Step } from 'ephox/agar/api/Step';
import * as DomContainers from 'ephox/agar/test/DomContainers';

UnitTest.asynctest('FocusToolsTest', (success, failure) => {

  const doc = Element.fromDom(document);
  const docNode = Element.fromDom(document.documentElement);

  Pipeline.async({}, [
    DomContainers.mSetup,
    Step.log('cat1'),
    FocusTools.sSetFocus('Focusing body', docNode, 'body'),

    Step.log('cat2'),
    FocusTools.sIsOnSelector('Should be on body', doc, 'body'),
    FocusTools.sSetFocus('Focusing div', docNode, 'div[test-id]'),
    FocusTools.sIsOnSelector('Should be on div[test-id]', doc, 'div[test-id]'),
    FocusTools.sSetFocus('Focusing input', docNode, 'div[test-id] input'),
    FocusTools.sIsOnSelector('Should be on div[test-id] input', doc, 'div[test-id] input'),
    FocusTools.sSetActiveValue(doc, 'new value'),

    Chain.asStep(doc, [
      FocusTools.cGetFocused,
      Chain.control(
        Chain.on((active, next, die, logs) => {
          Assert.eq('Should be expected value', 'new value', Value.get(active));
          next(Chain.wrap(active), logs);
        }),
        Guard.addLogging('Asserting the value of the input field after it has been set.')
      )
    ]),
<<<<<<< HEAD
    Step.raw(function (state, next, die, logs) {
      FocusTools.sIsOn('checking that sIsOn works', state.input).runStep(state, next, die, logs);
=======
    Step.raw((state, next, die, logs) => {
      FocusTools.sIsOn('checking that sIsOn works', state.input)(state, next, die, logs);
>>>>>>> e0f5c485
    }),
    FocusTools.sTryOnSelector(
      'Should be on div[test-id] input',
      doc,
      'div[test-id] input'
    ),
    FocusTools.sSetFocus('Focusing div again', docNode, 'div[test-id]'),
    FocusTools.sIsOnSelector('Should be on div again', doc, 'div[test-id]'),

    // Check that try until not is working for sIsOn, sIsOnSelector and sTryOnSelector
    Step.control(
      FocusTools.sIsOn('tryUntilNotCheck (sIsOn)', Element.fromTag('span')),
      Guard.tryUntilNot(
        'Focus should not be on something that is not in the DOM'
      )
    ),

    Step.control(
      FocusTools.sIsOnSelector('tryUntilNotCheck (sIsOnSelector)', doc, '.not-really-there'),
      Guard.tryUntilNot(
        'Focus should not be on something that is not there'
      )
    ),

    Step.control(
      FocusTools.sTryOnSelector('tryUntilNotCheck (sTryOnSelector)', doc, '.not-really-there'),
      Guard.tryUntilNot(
        'Focus should not be on something that is not there'
      )
    ),

    // TODO: Need to get rid of this boilerplate
    Step.raw((value, next, die, logs) => {
      Chain.asStep(value.container, [
        FocusTools.cSetFocus('Setting focus via chains on the input', 'input')
      ]).runStep(value, next, die, logs);
    }),
    FocusTools.sIsOnSelector('Should now be on input again', doc, 'input'),

    Step.raw((value, next, die, logs) => {
      Chain.asStep(value.container, [
        FocusTools.cSetActiveValue('chained.value')
      ]).runStep(value, next, die, logs);
    }),

    Step.raw((value, next, die, logs) => {
      Chain.asStep(value.container, [
        FocusTools.cGetActiveValue,
        Assertions.cAssertEq('Checking the value of input after set by chaining APIs', 'chained.value')
      ]).runStep(value, next, die, logs);
    }),

    Step.raw((value, next, die, logs) => {
      Chain.asStep(doc, [
        FocusTools.cGetFocused,
        Assertions.cAssertDomEq('Checking that focused element is the input', value.input)
      ]).runStep(value, next, die, logs);
    }),

    DomContainers.mTeardown

  ], (_, logs) => {
    success();
  }, failure);
});<|MERGE_RESOLUTION|>--- conflicted
+++ resolved
@@ -37,13 +37,8 @@
         Guard.addLogging('Asserting the value of the input field after it has been set.')
       )
     ]),
-<<<<<<< HEAD
-    Step.raw(function (state, next, die, logs) {
+    Step.raw((state, next, die, logs) => {
       FocusTools.sIsOn('checking that sIsOn works', state.input).runStep(state, next, die, logs);
-=======
-    Step.raw((state, next, die, logs) => {
-      FocusTools.sIsOn('checking that sIsOn works', state.input)(state, next, die, logs);
->>>>>>> e0f5c485
     }),
     FocusTools.sTryOnSelector(
       'Should be on div[test-id] input',
