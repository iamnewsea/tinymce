--- conflicted
+++ resolved
@@ -33,28 +33,17 @@
       }
     );
 
-<<<<<<< HEAD
-  const listenOn = function (type, f: (doc: Element, keyvalue: number, modifiers: MixedKeyModifiers) => Step<any, any>, code, modifiers) {
-    return Step.control(
-      Step.raw(function (value: { container: any; }, next, die, logs) {
-        const listener = DomEvent.bind(value.container, type, function (event) {
-=======
   const listenOn = (type, f, code, modifiers) =>
     Step.control(
       Step.raw((value: { container: any; }, next, die, logs) => {
         const listener = DomEvent.bind(value.container, type, (event) => {
->>>>>>> e0f5c485
           const raw = event.raw();
           listener.unbind();
 
           sAssertEvent(type, code, modifiers, raw).runStep(value, next, die, logs);
         });
 
-<<<<<<< HEAD
-        f(Element.fromDom(document), code, modifiers).runStep(value, function () { }, die, logs);
-=======
-        f(Element.fromDom(document), code, modifiers)(value, () => {}, die);
->>>>>>> e0f5c485
+        f(Element.fromDom(document), code, modifiers).runStep(value, () => {}, die);
       }),
       Guard.timeout('Key event did not fire in time: ' + type, 1000)
     );
@@ -76,18 +65,10 @@
         });
       });
 
-<<<<<<< HEAD
-        Keyboard.sKeystroke(Element.fromDom(document), code, modifiers).runStep(value, function () { }, die, TestLogs.init());
-      }),
-      Guard.timeout('keystroke (keydown + keyup) did not fire', 1000)
-    );
-  };
-=======
-      Keyboard.sKeystroke(Element.fromDom(document), code, modifiers)(value, () => {}, die, TestLogs.init());
+      Keyboard.sKeystroke(Element.fromDom(document), code, modifiers).runStep(value, () => {}, die, TestLogs.init());
     }),
     Guard.timeout('keystroke (keydown + keyup) did not fire', 1000)
   );
->>>>>>> e0f5c485
 
   Pipeline.async({}, [
     DomContainers.mSetup,
