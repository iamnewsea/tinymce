import { Arr, Fun, Result } from '@ephox/katamari';
import { Chain } from 'ephox/agar/api/Chain';
import { Pipeline } from 'ephox/agar/api/Pipeline';
import { Step } from 'ephox/agar/api/Step';
import { Pprint } from '@ephox/dispute';
import { Assert } from '@ephox/bedrock-client';

const sPreserved = '..preserved..';

// We expect it to fail, and we are checking that the error is the right one
const assertError = (label: string, expectedError: any, actualError: any): Result<any, any> => {
  const errMessage = actualError.message !== undefined ? actualError.message : actualError;
  try {
    Assert.eq(
      label + ': checking error message: ' + errMessage + '\n contains: ' + expectedError + '\nActual error: \n' + Pprint.render(actualError, Pprint.pprintAny),
      true,
      errMessage.indexOf(expectedError) > -1
    );
    return Result.value(actualError);
  } catch (err) {
    return Result.error(err);
  }
};

const assertPprintError = (label: string, expectedExpectedValue: any, expectedActualValue: any, actualError: any): Result<any, any> => {
  try {
    Assert.eq('checking expected diff of error', actualError.diff, {
      actual: expectedActualValue,
      expected: expectedExpectedValue
    });
    return Result.value(actualError);
  } catch (err) {
    return Result.error(err);
  }
};

// We expect it to fail, and we somehow succeeded
const failOnSuccess = (label: string, expectedError: any, unexpectedSuccess: any): string => {
  return label + ': Should not have passed. Expected error: ' + expectedError + '. ' +
    'Received success: ' + unexpectedSuccess;
};

// We expect it to pass, so we are checking that the passing value is the right one
const assertSuccess = (label: string, expected: any, actual: any): Result<any, any> => {
  try {
    Assert.eq(label + ': checking successful value', expected, actual);
    return Result.value(actual);
  } catch (err) {
    return Result.error(err);
  }
};

// We expect it to pass, but we received an unexpected failure
const failOnError = (label: string, expectedSuccess: any, unexpectedError: any): string => {
  const errMessage = unexpectedError.message !== undefined ? unexpectedError.message : unexpectedError;
  return label + '\nExpected success: ' + expectedSuccess + '.\nInstead, failed: ' + errMessage;
};

<<<<<<< HEAD
const failed = function (label, expected, step: Step<any, any>) {
  return Step.raw(function (value, next, die, initLogs) {
    step.runStep(value, function (v, newLogs) {
=======
const failed = (label, expected, step: Step<any, any>) =>
  Step.raw((value, next, die, initLogs) => {
    step(value, (v, newLogs) => {
>>>>>>> e0f5c485
      const msg = failOnSuccess(label, expected, v);
      die(msg, newLogs);
    }, (err, newLogs) => {
      assertError(label, expected, err).fold(
        (err) => die(err, newLogs),
        (_) => next(value, newLogs)
      );
    }, initLogs);
  });

<<<<<<< HEAD
const passed = function (label, expected, step: Step<any, any>) {
  return Step.raw((value, next, die, initLogs) => {
    step.runStep(value, function (v, newLogs) {
      const exp = expected === preserved ? value : expected;
=======
const passed = (label, expected, step: Step<any, any>) =>
  Step.raw((value, next, die, initLogs) => {
    step(value, (v, newLogs) => {
      const exp = expected === sPreserved ? value : expected;
>>>>>>> e0f5c485
      assertSuccess(label, exp, v).fold(
        (err) => die(err, newLogs),
        (_) => next(value, newLogs)
      );
    }, (err, newLogs) => {
      const msg = failOnError(label, expected, err);
      die(msg, newLogs);
    }, initLogs);
  });

const testStepsPass = (expected, steps: Array<Step<any, any>>) =>
  Step.raw((v, next, die, initLogs) => Pipeline.async(v, steps, (v2, newLogs) => {
    assertSuccess('Checking final step value', expected, v2).fold(
      (err) => die(err, newLogs),
      (_) => {
        next(_, newLogs);
      }
    );
  }, (err, newLogs) => {
    const msg = failOnError('testStepsPass', expected, err);
    die(msg, newLogs);
  }, initLogs));

const testStepsFail = (expected, steps: Array<Step<any, any>>) =>
  Step.raw((initValue, next, die, initLogs) => Pipeline.async(initValue, steps, (v, newLogs) => {
    const msg = failOnSuccess('testStepsFail', expected, v);
    die(msg, newLogs);
  }, (err, newLogs) => {
    assertError('testStepsFail (pipeline die)', expected, err).fold(
      (err) => die(err, newLogs),
      () => next(initValue, newLogs)
    );
  }, initLogs));

<<<<<<< HEAD
const testStepFail = function (expected, step: Step<any, any>) {
  return Step.raw(function (value, next, die, initLogs) {
    step.runStep(value, function (v, newLogs) {
=======
const testStepFail = (expected, step: Step<any, any>) =>
  Step.raw((value, next, die, initLogs) => {
    step(value, (v, newLogs) => {
>>>>>>> e0f5c485
      const msg = failOnSuccess('testStepFail', expected, v);
      die(msg, newLogs);
    }, (err, newLogs) => {
      assertError('testStepFail', expected, err).fold(
        (err) => die(err, newLogs),
        (_) => next(value, newLogs));
    }, initLogs);
  });

<<<<<<< HEAD
const testStepFailPprintError = function (expectedExpectedValue, expectedActualValue, step: Step<any, any>) {
  return Step.raw(function (value, next, die, initLogs) {
    step.runStep(value, function (v, newLogs) {
=======
const testStepFailPprintError = (expectedExpectedValue, expectedActualValue, step: Step<any, any>) =>
  Step.raw((value, next, die, initLogs) => {
    step(value, (v, newLogs) => {
>>>>>>> e0f5c485
      const msg = failOnSuccess('testStepFail', expectedExpectedValue, v);
      die(msg, newLogs);
    }, (err, newLogs) => {
      assertPprintError('testStepFail', expectedExpectedValue, expectedActualValue, err).fold(
        (err) => die(err, newLogs),
        (_) => next(value, newLogs));
    }, initLogs);
  });

const testChain = (expected, chain: Chain<any, any>) =>
  Step.raw((value, next, die, initLogs) => {
    chain.runChain(Chain.wrap(value), (actual, newLogs) => {
      assertSuccess('testChain', expected, actual.chain).fold(
        (err) => die(err, newLogs),
        (_) => next(value, newLogs)
      );
    }, (err, newLogs) => {
      const msg = failOnError('testChain', expected, err);
      die(msg, newLogs);
    }, initLogs);
  });

const testChainFail = (expected, initial, chain: Chain<any, any>) =>
  Step.raw((initValue, next, die, initLogs) => {
    chain.runChain(
      Chain.wrap(initial),
      (actual, newLogs) => {
        const msg = failOnSuccess('testChainFail', expected, actual.chain);
        die(msg, newLogs);
      },
      (err, newLogs) => {
        assertError('testChainFail', expected, err).fold(
          (err) => die(err, newLogs),
          (_) => next(initValue, newLogs)
        );
      },
      initLogs
    );
  });

const testChainsFail = (expected, initial, chains: Array<Chain<any, any>>) => {
  return Step.raw((initValue, next, die, initLogs) => {
    Chain.pipeline(
      Arr.flatten([
        [Chain.inject(initial)],
        chains
      ]),
      (v, newLogs) => {
        const msg = failOnSuccess('testChainsFail', expected, v);
        die(msg, newLogs);
      },
      (err, newLogs) => {
        assertError('testChainsFail', expected, err).fold(
          (err) => die(err, newLogs),
          (_) => next(initValue, newLogs)
        );
      },
      initLogs
    );
  });
};

const preserved = Fun.constant(sPreserved);

export {
  failed,
  passed,
  preserved,

  testStepFail,
  testStepFailPprintError,
  testStepsFail,
  testStepsPass,
  testChain,
  testChainFail,
  testChainsFail
};<|MERGE_RESOLUTION|>--- conflicted
+++ resolved
@@ -56,15 +56,9 @@
   return label + '\nExpected success: ' + expectedSuccess + '.\nInstead, failed: ' + errMessage;
 };
 
-<<<<<<< HEAD
-const failed = function (label, expected, step: Step<any, any>) {
-  return Step.raw(function (value, next, die, initLogs) {
-    step.runStep(value, function (v, newLogs) {
-=======
 const failed = (label, expected, step: Step<any, any>) =>
   Step.raw((value, next, die, initLogs) => {
-    step(value, (v, newLogs) => {
->>>>>>> e0f5c485
+    step.runStep(value, (v, newLogs) => {
       const msg = failOnSuccess(label, expected, v);
       die(msg, newLogs);
     }, (err, newLogs) => {
@@ -75,17 +69,10 @@
     }, initLogs);
   });
 
-<<<<<<< HEAD
-const passed = function (label, expected, step: Step<any, any>) {
-  return Step.raw((value, next, die, initLogs) => {
-    step.runStep(value, function (v, newLogs) {
-      const exp = expected === preserved ? value : expected;
-=======
 const passed = (label, expected, step: Step<any, any>) =>
   Step.raw((value, next, die, initLogs) => {
-    step(value, (v, newLogs) => {
+    step.runStep(value, (v, newLogs) => {
       const exp = expected === sPreserved ? value : expected;
->>>>>>> e0f5c485
       assertSuccess(label, exp, v).fold(
         (err) => die(err, newLogs),
         (_) => next(value, newLogs)
@@ -120,15 +107,9 @@
     );
   }, initLogs));
 
-<<<<<<< HEAD
-const testStepFail = function (expected, step: Step<any, any>) {
-  return Step.raw(function (value, next, die, initLogs) {
-    step.runStep(value, function (v, newLogs) {
-=======
 const testStepFail = (expected, step: Step<any, any>) =>
   Step.raw((value, next, die, initLogs) => {
-    step(value, (v, newLogs) => {
->>>>>>> e0f5c485
+    step.runStep(value, (v, newLogs) => {
       const msg = failOnSuccess('testStepFail', expected, v);
       die(msg, newLogs);
     }, (err, newLogs) => {
@@ -138,15 +119,9 @@
     }, initLogs);
   });
 
-<<<<<<< HEAD
-const testStepFailPprintError = function (expectedExpectedValue, expectedActualValue, step: Step<any, any>) {
-  return Step.raw(function (value, next, die, initLogs) {
-    step.runStep(value, function (v, newLogs) {
-=======
 const testStepFailPprintError = (expectedExpectedValue, expectedActualValue, step: Step<any, any>) =>
   Step.raw((value, next, die, initLogs) => {
-    step(value, (v, newLogs) => {
->>>>>>> e0f5c485
+    step.runStep(value, (v, newLogs) => {
       const msg = failOnSuccess('testStepFail', expectedExpectedValue, v);
       die(msg, newLogs);
     }, (err, newLogs) => {
