--- conflicted
+++ resolved
@@ -412,11 +412,7 @@
     }
   }
 
-<<<<<<< HEAD
-  // Transition styles for inline toolbars
-=======
   // Transition styles for inline dialogs
->>>>>>> 2236ff8c
   .tox-dialog-dock-fadeout {
     opacity: 0;
     visibility: hidden;
