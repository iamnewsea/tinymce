define(
  'ephox.snooker.demo.PickerDemo',

  [
    'ephox.snooker.picker.PickerUi',
    'ephox.sugar.api.Element',
    'ephox.sugar.api.Insert',
    'ephox.sugar.api.Remove',
    'global!Math'
  ],

  function (PickerUi, Element, Insert, Remove, Math) {
    return function () {

      var picker = PickerUi({
        maxCols: 10,
        maxRows: 10,
        minCols: 1,
        minRows: 1
      }, 'ltr');
      var ephoxUi = Element.fromDom(document.getElementById('ephox-ui'));
<<<<<<< HEAD
      Remove.empty(ephoxUi);
      Insert.append(ephoxUi, picker.element());
=======

      var wrap = Element.fromTag('div');

      Insert.append(ephoxUi, wrap);
      Insert.append(wrap, picker.element());
>>>>>>> a5b52703

      var val = 3;

      picker.setSize(10, 10);
      picker.setHeaders(1, 1);
      picker.setSelection(2, 2);

      picker.events.select.bind( function(event) {
        console.log('need to create table with ', event.cols(), 'columns and ', event.rows(), 'rows' );
        console.log('headers: ', event.rowHeaders() + ' x ' + event.columnHeaders());
      });


      picker.on();
    };
  }
);<|MERGE_RESOLUTION|>--- conflicted
+++ resolved
@@ -18,17 +18,15 @@
         minCols: 1,
         minRows: 1
       }, 'ltr');
+
       var ephoxUi = Element.fromDom(document.getElementById('ephox-ui'));
-<<<<<<< HEAD
+      var wrap = Element.fromTag('div');
+
       Remove.empty(ephoxUi);
-      Insert.append(ephoxUi, picker.element());
-=======
-
-      var wrap = Element.fromTag('div');
 
       Insert.append(ephoxUi, wrap);
       Insert.append(wrap, picker.element());
->>>>>>> a5b52703
+
 
       var val = 3;
 
