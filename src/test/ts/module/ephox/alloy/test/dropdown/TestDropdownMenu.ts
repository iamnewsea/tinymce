import { Step, Waiter } from '@ephox/agar';
import { Fun, Merger } from '@ephox/katamari';
import { Attr, SelectorFind } from '@ephox/sugar';
import { Representing } from 'ephox/alloy/api/behaviour/Representing';
import * as ItemWidget from 'ephox/alloy/api/ui/ItemWidget';
import { Menu } from 'ephox/alloy/api/ui/Menu';
import { ItemSpec } from 'ephox/alloy/ui/types/ItemTypes';
import { MenuSpec } from 'ephox/alloy/ui/types/MenuTypes';
import * as Tagger from 'ephox/alloy/registry/Tagger';

const renderMenu = (spec): Partial<MenuSpec> => {
  return {
    dom: {
      tag: 'ol',
      classes: [ 'menu' ],
      attributes: spec.text !== undefined ? {
        'aria-label': spec.text
      } : { }
    },
    items: spec.items,
    components: [
      Menu.parts().items({ })
    ]
  };
};

const renderItem = (spec: { type: any, widget?: any, data: { value: string, meta: any }}): ItemSpec => {
  return spec.type === 'widget' ? {
    type: 'widget',
    data: spec.data,
    dom: {
      tag: 'li',
      attributes: {
        'data-value': spec.data.value
      },
      classes: [ 'item-widget' ]
    },
    components: [
      ItemWidget.parts().widget(spec.widget)
    ]
  } : {
    type: spec.type,
    data: spec.data,
    dom: {
      tag: 'li',
      attributes: {
        'data-value': spec.data.value,
        'data-test-id': 'item-' + spec.data.value
      },
      classes: [ ],
      innerHtml: spec.data.meta.text
    },
    components: [ ]
  };
};

const part = (store) => {
  return {
    dom: {
      tag: 'div'
    },
    markers: itemMarkers,
    onExecute (dropdown, item) {
      const v = Representing.getValue(item);
      return store.adderH('dropdown.menu.execute: ' + v.value)();
    }
  };
};

const mStoreMenuUid = (component) => {
  return Step.stateful((value, next, die) => {
    const menu = SelectorFind.descendant(component.element(), '.menu').getOrDie('Could not find menu');
    const uid = Tagger.readOrDie(menu);
    next(
      Merger.deepMerge(value, { menuUid: uid })
    );
  });
};

const mWaitForNewMenu = (component) => {
<<<<<<< HEAD
=======
  // TODO: Create an API to hide this detail
>>>>>>> d444b962
  return Step.raw((value: any, next, die, logs) => {
    Waiter.sTryUntil(
      'Waiting for a new menu (different uid)',
      Step.sync(() => {
        SelectorFind.descendant(component.element(), '.menu').filter((menu) => {
          const uid = Tagger.readOrDie(menu);
          return value.menuUid !== uid;
        }).getOrDie('New menu has not appeared');
      }),
      100,
      3000
    )(value, next, die, logs);
  });
};

const itemMarkers = {
  item: 'item',
  selectedItem: 'selected-item',
  menu: 'menu',
  selectedMenu: 'selected-menu',
  backgroundMenu: 'background-menu'
};

const markers = () => itemMarkers;

export {
  renderItem,
  renderMenu,
  part,
  markers,
  mWaitForNewMenu,
  mStoreMenuUid
};<|MERGE_RESOLUTION|>--- conflicted
+++ resolved
@@ -78,10 +78,7 @@
 };
 
 const mWaitForNewMenu = (component) => {
-<<<<<<< HEAD
-=======
   // TODO: Create an API to hide this detail
->>>>>>> d444b962
   return Step.raw((value: any, next, die, logs) => {
     Waiter.sTryUntil(
       'Waiting for a new menu (different uid)',
