/**
 * Demo.js
 *
 * Released under LGPL License.
 * Copyright (c) 1999-2016 Ephox Corp. All rights reserved
 *
 * License: http://www.tinymce.com/license
 * Contributing: http://www.tinymce.com/contributing
 */

/*eslint no-console:0 */

define(
  'tinymce.themes.mobile.demo.Demo',
  [
    'tinymce.core.EditorManager',
    'tinymce.plugins.autolink.Plugin',
    'tinymce.plugins.autosave.Plugin',
    'tinymce.plugins.lists.Plugin',
    'tinymce.themes.mobile.Theme'
  ],
  function (EditorManager, AutolinkPlugin, AutosavePlugin, ListsPlugin, Theme) { 
    return function () {
      Theme();
      ListsPlugin;
      AutolinkPlugin;
      AutosavePlugin;

      EditorManager.init({ 
        selector: '.tiny-text',
        theme: 'beta-mobile',
        toolbar: [ 'styleselect', 'undo', 'redo', 'bold', 'bold', 'italic', 'underline', 'styleselect', 'removeformat', 'link', 'unlink', 'image', 'fontsizeselect', 'bullist', 'numlist', 'forecolor' ],
        plugins: [
          'lists', // Required for list functionality (commands),
          'autolink', // Required for turning pasted text into hyperlinks
          'autosave' // Required to prevent users losing content when they press back
        ],
<<<<<<< HEAD
        mobile_skin_url: '../../main/css',

        style_formats: [
        //   { title: 'Alpha', format: 'bold' },
        //   {
        //     title: 'Beta',
        //     items: [
        //       { title: 'Beta-1', format: 'bold' },
        //       { title: 'Beta-2', format: 'bold' },
        //       {
        //         title: 'Beta-3',
        //         items: [
        //           {
        //             title: 'Beta-3-1',
        //             items: [
        //               { title: 'Beta-3-1-1', format: 'bold' }
        //             ]
        //           },
        //           { title: 'Beta-3-2' }
        //         ]
        //       }
        //     ]
        //   },
        //   { title: 'Gamma', format: 'bold' },
        //   { title: 'Gamma1', format: 'bold' },
        //   { title: 'Gamma2', format: 'bold' },
        //   { title: 'Gamma3', format: 'bold' },
        //   { title: 'Gamma4', format: 'bold' },
        //   { title: 'Gamma5', format: 'bold' },
        //   { title: 'Gamma6', format: 'bold' },
        //   { title: 'Gamma7', format: 'bold' },
        //   { title: 'Gamma8', format: 'bold' }
        // ]
        
        //style_formats: [
          
          {
            title: 'Headers',
            items: [
              { title: 'Header 1', format: 'h1' },
              { title: 'Header 1', format: 'h1' },
              { title: 'Header 2', format: 'h2' },
              { title: 'Header 3', format: 'h3' },
              { title: 'Header 4', format: 'h4' },
              { title: 'Header 5', format: 'h5' },
              { title: 'Header 6', format: 'h6' }
            ]
          },
          {
            title: 'Headers',
            items: [
              { title: 'Header 7', format: 'h7' }
            ]
          },
          {
            title: 'Inline',
            items: [
              { inline: 'span', title: 'Red text', icon: 'red', styles: { color: 'red' } },
    { title: 'Bold text', inline: 'strong' },
    { title: 'Red text', inline: 'span', styles: { color: '#ff0000' } },
    { title: 'Red header', block: 'h1', styles: { color: '#ff0000' } },
    { title: 'Badge', inline: 'span', styles: { display: 'inline-block', border: '1px solid #2276d2', 'border-radius': '5px', padding: '2px 5px', margin: '0 2px', color: '#2276d2' } },
    { title: 'Table row 1', selector: 'tr', classes: 'tablerow1' },
              { title: 'Bold', icon: 'bold', format: 'bold' },
              { title: 'Italic', icon: 'italic', format: 'italic' },
              { title: 'Underline', icon: 'underline', format: 'underline' },
              { title: 'Strikethrough', icon: 'strikethrough', format: 'strikethrough' },
              { title: 'Superscript', icon: 'superscript', format: 'superscript' },
              { title: 'Subscript', icon: 'subscript', format: 'subscript' },
              { title: 'Code', icon: 'code', format: 'code' }
              
            ]
          },
          {
            title: 'Blocks',
            items: [
              { title: 'Paragraph', format: 'p' },
              { title: 'Blockquote', format: 'blockquote' },
              { title: 'Div', format: 'div' },
              { title: 'Pre', format: 'pre' }
            ]
          },
          {
            title: 'Alignment',
            items: [
              { title: 'Left', icon: 'alignleft', format: 'alignleft' },
              { title: 'Center', icon: 'aligncenter', format: 'aligncenter' },
              { title: 'Right', icon: 'alignright', format: 'alignright' },
              { title: 'Justify', icon: 'alignjustify', format: 'alignjustify' }
            ]
          }
        ]
=======
        mobile_skin_url: '../../main/css'
>>>>>>> 5e5aa318
       // */
      });
    };
  }
);<|MERGE_RESOLUTION|>--- conflicted
+++ resolved
@@ -35,103 +35,7 @@
           'autolink', // Required for turning pasted text into hyperlinks
           'autosave' // Required to prevent users losing content when they press back
         ],
-<<<<<<< HEAD
-        mobile_skin_url: '../../main/css',
-
-        style_formats: [
-        //   { title: 'Alpha', format: 'bold' },
-        //   {
-        //     title: 'Beta',
-        //     items: [
-        //       { title: 'Beta-1', format: 'bold' },
-        //       { title: 'Beta-2', format: 'bold' },
-        //       {
-        //         title: 'Beta-3',
-        //         items: [
-        //           {
-        //             title: 'Beta-3-1',
-        //             items: [
-        //               { title: 'Beta-3-1-1', format: 'bold' }
-        //             ]
-        //           },
-        //           { title: 'Beta-3-2' }
-        //         ]
-        //       }
-        //     ]
-        //   },
-        //   { title: 'Gamma', format: 'bold' },
-        //   { title: 'Gamma1', format: 'bold' },
-        //   { title: 'Gamma2', format: 'bold' },
-        //   { title: 'Gamma3', format: 'bold' },
-        //   { title: 'Gamma4', format: 'bold' },
-        //   { title: 'Gamma5', format: 'bold' },
-        //   { title: 'Gamma6', format: 'bold' },
-        //   { title: 'Gamma7', format: 'bold' },
-        //   { title: 'Gamma8', format: 'bold' }
-        // ]
-        
-        //style_formats: [
-          
-          {
-            title: 'Headers',
-            items: [
-              { title: 'Header 1', format: 'h1' },
-              { title: 'Header 1', format: 'h1' },
-              { title: 'Header 2', format: 'h2' },
-              { title: 'Header 3', format: 'h3' },
-              { title: 'Header 4', format: 'h4' },
-              { title: 'Header 5', format: 'h5' },
-              { title: 'Header 6', format: 'h6' }
-            ]
-          },
-          {
-            title: 'Headers',
-            items: [
-              { title: 'Header 7', format: 'h7' }
-            ]
-          },
-          {
-            title: 'Inline',
-            items: [
-              { inline: 'span', title: 'Red text', icon: 'red', styles: { color: 'red' } },
-    { title: 'Bold text', inline: 'strong' },
-    { title: 'Red text', inline: 'span', styles: { color: '#ff0000' } },
-    { title: 'Red header', block: 'h1', styles: { color: '#ff0000' } },
-    { title: 'Badge', inline: 'span', styles: { display: 'inline-block', border: '1px solid #2276d2', 'border-radius': '5px', padding: '2px 5px', margin: '0 2px', color: '#2276d2' } },
-    { title: 'Table row 1', selector: 'tr', classes: 'tablerow1' },
-              { title: 'Bold', icon: 'bold', format: 'bold' },
-              { title: 'Italic', icon: 'italic', format: 'italic' },
-              { title: 'Underline', icon: 'underline', format: 'underline' },
-              { title: 'Strikethrough', icon: 'strikethrough', format: 'strikethrough' },
-              { title: 'Superscript', icon: 'superscript', format: 'superscript' },
-              { title: 'Subscript', icon: 'subscript', format: 'subscript' },
-              { title: 'Code', icon: 'code', format: 'code' }
-              
-            ]
-          },
-          {
-            title: 'Blocks',
-            items: [
-              { title: 'Paragraph', format: 'p' },
-              { title: 'Blockquote', format: 'blockquote' },
-              { title: 'Div', format: 'div' },
-              { title: 'Pre', format: 'pre' }
-            ]
-          },
-          {
-            title: 'Alignment',
-            items: [
-              { title: 'Left', icon: 'alignleft', format: 'alignleft' },
-              { title: 'Center', icon: 'aligncenter', format: 'aligncenter' },
-              { title: 'Right', icon: 'alignright', format: 'alignright' },
-              { title: 'Justify', icon: 'alignjustify', format: 'alignjustify' }
-            ]
-          }
-        ]
-=======
         mobile_skin_url: '../../main/css'
->>>>>>> 5e5aa318
-       // */
       });
     };
   }
