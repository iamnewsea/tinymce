define(
  'tinymce.themes.mobile.android.core.AndroidEvents',

  [
    'ephox.alloy.api.behaviour.Toggling',
    'ephox.katamari.api.Arr',
    'ephox.katamari.api.Fun',
    'ephox.sand.api.PlatformDetection',
    'ephox.sugar.api.dom.Compare',
    'ephox.sugar.api.dom.Focus',
    'ephox.sugar.api.events.DomEvent',
    'ephox.sugar.api.node.Element',
    'ephox.sugar.api.node.Node',
    'ephox.sugar.api.search.Traverse',
    'tinymce.themes.mobile.util.TappingEvent'
  ],

<<<<<<< HEAD
  function (Arr, Fun, PlatformDetection, Compare, Focus, DomEvent, Css, TappingEvent) {
    var ANDROID_CONTEXT_TOOLBAR_HEIGHT = '23px';

=======
  function (
    Toggling, Arr, Fun, PlatformDetection, Compare, Focus, DomEvent, Element, Node, Traverse,
    TappingEvent
  ) {
>>>>>>> 1172160e
    var isAndroid6 = PlatformDetection.detect().os.version.major >= 6;
    /*

      `selectionchange` on the iframe document. If the selection is *ranged*, then we add the margin, because we
      assume that the context menu has appeared. If it is collapsed, then the context menu shouldn't appear
      (there is no selected text to format), so we reset the margin to `0px`. Note, when adding a margin,
      we add `23px` --- this is most likely based on trial and error. We may need to work out how to get
      this value properly.

      2. `select` on the outer document. This will also need to add the margin if the selection is ranged within
      an input or textarea

    */
    var initEvents = function (editorApi, toolstrip, alloy) {

      var tapping = TappingEvent.monitor(editorApi);
      var outerDoc = Traverse.owner(toolstrip);

      var isRanged = function (sel) {
        return !Compare.eq(sel.start(), sel.finish()) || sel.soffset() !== sel.foffset();
      };

      var hasRangeInUi = function () {
        return Focus.active(outerDoc).filter(function (input) {
          return Node.name(input) === 'input';
        }).exists(function (input) {
          return input.dom().selectionStart !== input.dom().selectionEnd;
        });
      };

      var updateMargin = function () {
        var rangeInContent = editorApi.doc().dom().hasFocus() && editorApi.getSelection().exists(isRanged);
        alloy.getByDom(toolstrip).each((rangeInContent || hasRangeInUi()) === true ? Toggling.on : Toggling.off);
      };

      var listeners = [
        DomEvent.bind(editorApi.body(), 'touchstart', function (evt) {
          editorApi.onTouchContent();
          tapping.fireTouchstart(evt);
        }),
        tapping.onTouchmove(),
        tapping.onTouchend(),

<<<<<<< HEAD
        editorApi.onToReading(function () {
          Focus.blur(editorApi.body());
        }),
=======
        editorApi.onToReading(Fun.noop),
        editorApi.onToEditing(Fun.noop)
>>>>>>> 1172160e

        // Scroll to cursor and update the iframe height
        editorApi.onScrollToCursor(function (tinyEvent) {
          tinyEvent.preventDefault();
          console.log("scrolling to cursor')")
          editorApi.getCursorBox().each(function (bounds) {
            var cWin = editorApi.win();
            // The goal here is to shift as little as required.
            var isOutside = bounds.top() > cWin.innerHeight || bounds.bottom() > cWin.innerHeight;
            var cScrollBy = isOutside ? bounds.bottom() - cWin.innerHeight + 50/*EXTRA_SPACING*/ : 0;
            if (cScrollBy !== 0) {
              cWin.scrollTo(cWin.pageXOffset, cWin.pageYOffset + cScrollBy);
            }            
          });
        })
      ].concat(
        isAndroid6 === true ? [ ] : [
          DomEvent.bind(Element.fromDom(editorApi.win()), 'blur', function () {
            alloy.getByDom(toolstrip).each(Toggling.off);
          }),
          DomEvent.bind(outerDoc, 'select', updateMargin),
          DomEvent.bind(editorApi.doc(), 'selectionchange', updateMargin)
        ]
      );

      var destroy = function () {
        Arr.each(listeners, function (l) {
          l.unbind();
        });
      };

      return {
        destroy: destroy
      };
    };

    return {
      initEvents: initEvents
    };
  }
);<|MERGE_RESOLUTION|>--- conflicted
+++ resolved
@@ -15,16 +15,8 @@
     'tinymce.themes.mobile.util.TappingEvent'
   ],
 
-<<<<<<< HEAD
-  function (Arr, Fun, PlatformDetection, Compare, Focus, DomEvent, Css, TappingEvent) {
-    var ANDROID_CONTEXT_TOOLBAR_HEIGHT = '23px';
+  function (Toggling, Arr, Fun, PlatformDetection, Compare, Focus, DomEvent, Element, Node, Traverse, TappingEvent) {
 
-=======
-  function (
-    Toggling, Arr, Fun, PlatformDetection, Compare, Focus, DomEvent, Element, Node, Traverse,
-    TappingEvent
-  ) {
->>>>>>> 1172160e
     var isAndroid6 = PlatformDetection.detect().os.version.major >= 6;
     /*
 
@@ -68,14 +60,10 @@
         tapping.onTouchmove(),
         tapping.onTouchend(),
 
-<<<<<<< HEAD
         editorApi.onToReading(function () {
           Focus.blur(editorApi.body());
         }),
-=======
-        editorApi.onToReading(Fun.noop),
-        editorApi.onToEditing(Fun.noop)
->>>>>>> 1172160e
+        editorApi.onToEditing(Fun.noop),
 
         // Scroll to cursor and update the iframe height
         editorApi.onScrollToCursor(function (tinyEvent) {
@@ -88,7 +76,7 @@
             var cScrollBy = isOutside ? bounds.bottom() - cWin.innerHeight + 50/*EXTRA_SPACING*/ : 0;
             if (cScrollBy !== 0) {
               cWin.scrollTo(cWin.pageXOffset, cWin.pageYOffset + cScrollBy);
-            }            
+            }         
           });
         })
       ].concat(
