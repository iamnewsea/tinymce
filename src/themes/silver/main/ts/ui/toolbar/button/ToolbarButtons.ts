--- conflicted
+++ resolved
@@ -74,12 +74,7 @@
 const getMenuButtonApi = (component: AlloyComponent): Toolbar.ToolbarMenuButtonInstanceApi => {
   return {
     isDisabled: () => Disabling.isDisabled(component),
-<<<<<<< HEAD
     setDisabled: (state: boolean) => Disabling.set(component, state),
-    setActive: (state) => Toggling.set(component, state),
-    isActive: () => Toggling.isOn(component)
-=======
-    setDisabled: (state) => state ? Disabling.disable(component) : Disabling.enable(component),
     setActive: (state: boolean) => {
       // Note: We can't use the toggling behaviour here, as the dropdown for the menu also relies on it.
       // As such, we'll need to do this manually
@@ -93,7 +88,6 @@
       }
     },
     isActive: () => Class.has(component.element(), ToolbarButtonClasses.Ticked)
->>>>>>> b6fc2217
   };
 };
 
