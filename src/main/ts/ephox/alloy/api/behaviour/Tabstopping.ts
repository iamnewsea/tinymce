import * as Behaviour from './Behaviour';
import * as ActiveTabstopping from '../../behaviour/tabstopping/ActiveTabstopping';
import TabstopSchema from '../../behaviour/tabstopping/TabstopSchema';
import { AlloyBehaviour, AlloyBehaviourConfig } from 'ephox/alloy/alien/TypeDefinitions';

<<<<<<< HEAD
export interface TabstoppingBehaviour extends AlloyBehaviour {
  config: (TabstoppingConfig) => { key: string, value: any };
}
export interface TabstoppingConfig extends AlloyBehaviourConfig {
  // intentionally blank
}

const Tabstopping: TabstoppingBehaviour = Behaviour.create({
  fields: TabstopSchema,
  name: 'tabstopping',
  active: ActiveTabstopping
});
=======
export interface TabstoppingBehaviour extends Behaviour.AlloyBehaviour {
  config: (config: TabstoppingConfig) => { [key: string]: (any) => any };
}
export interface TabstoppingConfig {
  // intentionally blank
}

const Tabstopping = Behaviour.create({
  fields: TabstopSchema,
  name: 'tabstopping',
  active: ActiveTabstopping
}) as TabstoppingBehaviour;
>>>>>>> c7e92c3c

export {
  Tabstopping
};<|MERGE_RESOLUTION|>--- conflicted
+++ resolved
@@ -1,22 +1,7 @@
 import * as Behaviour from './Behaviour';
 import * as ActiveTabstopping from '../../behaviour/tabstopping/ActiveTabstopping';
 import TabstopSchema from '../../behaviour/tabstopping/TabstopSchema';
-import { AlloyBehaviour, AlloyBehaviourConfig } from 'ephox/alloy/alien/TypeDefinitions';
 
-<<<<<<< HEAD
-export interface TabstoppingBehaviour extends AlloyBehaviour {
-  config: (TabstoppingConfig) => { key: string, value: any };
-}
-export interface TabstoppingConfig extends AlloyBehaviourConfig {
-  // intentionally blank
-}
-
-const Tabstopping: TabstoppingBehaviour = Behaviour.create({
-  fields: TabstopSchema,
-  name: 'tabstopping',
-  active: ActiveTabstopping
-});
-=======
 export interface TabstoppingBehaviour extends Behaviour.AlloyBehaviour {
   config: (config: TabstoppingConfig) => { [key: string]: (any) => any };
 }
@@ -29,7 +14,6 @@
   name: 'tabstopping',
   active: ActiveTabstopping
 }) as TabstoppingBehaviour;
->>>>>>> c7e92c3c
 
 export {
   Tabstopping
