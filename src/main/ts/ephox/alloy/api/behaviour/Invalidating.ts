--- conflicted
+++ resolved
@@ -3,32 +3,6 @@
 import * as ActiveInvalidate from '../../behaviour/invalidating/ActiveInvalidate';
 import * as InvalidateApis from '../../behaviour/invalidating/InvalidateApis';
 import InvalidateSchema from '../../behaviour/invalidating/InvalidateSchema';
-<<<<<<< HEAD
-import { Future, Result } from '@ephox/katamari';
-import { AlloyBehaviour, AlloyBehaviourConfig } from 'ephox/alloy/alien/TypeDefinitions';
-import { AlloyComponent } from 'ephox/alloy/api/component/ComponentApi';
-import { Component } from 'ephox/alloy/api/Main';
-
-export interface InvalidatingBehaviour extends AlloyBehaviour {
-  config: (InvalidatingConfig) => { key: string, value: any };
-  markValid?: (Component: AlloyComponent) => void;
-  markInvalid?: (Component: AlloyComponent) => void;
-  query?: <T>(Component: AlloyComponent) => Future<T>;
-  run?: <T>(Component: AlloyComponent) => Future<T>;
-  validation?: (validate: (v: string) => Result<any, string>) => (component: AlloyComponent) => any;
-}
-
-export interface InvalidatingConfig extends AlloyBehaviourConfig {
-  invalidClass: string;
-  onEvent: string;
-  getRoot: () => any;
-  validator: {
-    validate: <T>(input: AlloyComponent) => Future<T>
-  };
-}
-
-const Invalidating: InvalidatingBehaviour = Behaviour.create({
-=======
 import { Future, Result, Option } from '@ephox/katamari';
 import { AlloyComponent } from '../../api/component/ComponentApi';
 import { Component } from '../../api/Main';
@@ -57,7 +31,6 @@
 }
 
 const Invalidating = Behaviour.create({
->>>>>>> c7e92c3c
   fields: InvalidateSchema,
   name: 'invalidating',
   active: ActiveInvalidate,
@@ -72,11 +45,7 @@
       };
     }
   }
-<<<<<<< HEAD
-});
-=======
 }) as InvalidatingBehaviour;
->>>>>>> c7e92c3c
 
 export {
   Invalidating
