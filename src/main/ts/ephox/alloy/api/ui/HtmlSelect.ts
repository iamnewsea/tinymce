--- conflicted
+++ resolved
@@ -5,11 +5,7 @@
 import * as Behaviour from '../behaviour/Behaviour';
 import { Focusing } from '../behaviour/Focusing';
 import { Representing } from '../behaviour/Representing';
-<<<<<<< HEAD
-import SketchBehaviours from '../component/SketchBehaviours';
-=======
 import * as SketchBehaviours from '../component/SketchBehaviours';
->>>>>>> c7e92c3c
 import * as Sketcher from './Sketcher';
 
 const factory = function (detail, spec) {
@@ -70,12 +66,8 @@
     FieldSchema.option('data')
   ],
   factory
-<<<<<<< HEAD
-});
-=======
 });
 
 export {
   HtmlSelect
-};
->>>>>>> c7e92c3c
+};