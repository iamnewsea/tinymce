import * as AlloyParts from '../../parts/AlloyParts';
<<<<<<< HEAD
import PartType from '../../parts/PartType';
=======
import * as PartType from '../../parts/PartType';
>>>>>>> c7e92c3c
// TODO: ^ rename the parts/ api to composites, it will break mobile alloy now if we do

const parts = AlloyParts;
const partType = PartType;

export {
  parts,
  partType
};<|MERGE_RESOLUTION|>--- conflicted
+++ resolved
@@ -1,9 +1,5 @@
 import * as AlloyParts from '../../parts/AlloyParts';
-<<<<<<< HEAD
-import PartType from '../../parts/PartType';
-=======
 import * as PartType from '../../parts/PartType';
->>>>>>> c7e92c3c
 // TODO: ^ rename the parts/ api to composites, it will break mobile alloy now if we do
 
 const parts = AlloyParts;
