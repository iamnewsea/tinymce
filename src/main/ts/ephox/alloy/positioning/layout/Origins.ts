--- conflicted
+++ resolved
@@ -3,14 +3,11 @@
 import * as OriginsUI from '../view/OriginsUI';
 import * as Reposition from '../view/Reposition';
 import * as Direction from './Direction';
-<<<<<<< HEAD
-=======
 import { AdtInterface } from '../../alien/TypeDefinitions';
 
 export interface Origins extends AdtInterface {
   // TODO
 }
->>>>>>> c7e92c3c
 
 const adt = Adt.generate([
   { none: [ ] },
