import { FieldSchema } from '@ephox/boulder';
import { Fun } from '@ephox/katamari';
<<<<<<< HEAD

import * as AddEventsBehaviour from '../../api/behaviour/AddEventsBehaviour';
import * as Behaviour from '../../api/behaviour/Behaviour';
import { Composing } from '../../api/behaviour/Composing';
import { Toggling } from '../../api/behaviour/Toggling';
import * as AlloyEvents from '../../api/events/AlloyEvents';
import NativeEvents from '../../api/events/NativeEvents';
import Button from '../../api/ui/Button';
import FormField from '../../api/ui/FormField';
import * as Fields from '../../data/Fields';
import * as AlloyParts from '../../parts/AlloyParts';
import PartType from '../../parts/PartType';

=======

import * as AddEventsBehaviour from '../../api/behaviour/AddEventsBehaviour';
import * as Behaviour from '../../api/behaviour/Behaviour';
import { Composing } from '../../api/behaviour/Composing';
import { Toggling } from '../../api/behaviour/Toggling';
import * as AlloyEvents from '../../api/events/AlloyEvents';
import * as NativeEvents from '../../api/events/NativeEvents';
import { Button } from '../../api/ui/Button';
import { FormField } from '../../api/ui/FormField';
import * as Fields from '../../data/Fields';
import * as AlloyParts from '../../parts/AlloyParts';
import * as PartType from '../../parts/PartType';

>>>>>>> c7e92c3c
const schema = Fun.constant([
  Fields.onStrictHandler('onLockedChange'),
  Fields.markers([ 'lockClass' ])
]);

const getField = function (comp, detail, partName) {
  return AlloyParts.getPart(comp, detail, partName).bind(Composing.getCurrent);
};

const coupledPart = function (selfName, otherName) {
  return PartType.required({
    factory: FormField,
    name: selfName,
    overrides (detail) {
      return {
        fieldBehaviours: Behaviour.derive([
          AddEventsBehaviour.config('coupled-input-behaviour', [
            AlloyEvents.run(NativeEvents.input(), function (me) {
              getField(me, detail, otherName).each(function (other) {
                AlloyParts.getPart(me, detail, 'lock').each(function (lock) {
                  if (Toggling.isOn(lock)) { detail.onLockedChange()(me, other, lock); }
                });
              });
            })
          ])
        ])
      };
    }
  });
};

const parts = Fun.constant([
  coupledPart('field1', 'field2'),
  coupledPart('field2', 'field1'),

  PartType.required({
    factory: Button,
    schema: [
      FieldSchema.strict('dom')
    ],
    name: 'lock',
    overrides (detail) {
      return {
        buttonBehaviours: Behaviour.derive([
          Toggling.config({
            toggleClass: detail.markers().lockClass(),
            aria: {
              mode: 'pressed'
            }
          })
        ])
      };
    }
  })
]);

const name = Fun.constant('CoupledInputs');

export {
  name,
  schema,
  parts
};<|MERGE_RESOLUTION|>--- conflicted
+++ resolved
@@ -1,20 +1,5 @@
 import { FieldSchema } from '@ephox/boulder';
 import { Fun } from '@ephox/katamari';
-<<<<<<< HEAD
-
-import * as AddEventsBehaviour from '../../api/behaviour/AddEventsBehaviour';
-import * as Behaviour from '../../api/behaviour/Behaviour';
-import { Composing } from '../../api/behaviour/Composing';
-import { Toggling } from '../../api/behaviour/Toggling';
-import * as AlloyEvents from '../../api/events/AlloyEvents';
-import NativeEvents from '../../api/events/NativeEvents';
-import Button from '../../api/ui/Button';
-import FormField from '../../api/ui/FormField';
-import * as Fields from '../../data/Fields';
-import * as AlloyParts from '../../parts/AlloyParts';
-import PartType from '../../parts/PartType';
-
-=======
 
 import * as AddEventsBehaviour from '../../api/behaviour/AddEventsBehaviour';
 import * as Behaviour from '../../api/behaviour/Behaviour';
@@ -28,7 +13,6 @@
 import * as AlloyParts from '../../parts/AlloyParts';
 import * as PartType from '../../parts/PartType';
 
->>>>>>> c7e92c3c
 const schema = Fun.constant([
   Fields.onStrictHandler('onLockedChange'),
   Fields.markers([ 'lockClass' ])
