import { Objects } from '@ephox/boulder';
import { Adt, Arr, Fun, Merger, Obj } from '@ephox/katamari';
import { JSON as Json } from '@ephox/sand';

const _placeholder = 'placeholder';

const adt = Adt.generate([
  { single: [ 'required', 'valueThunk' ] },
  { multiple: [ 'required', 'valueThunks' ] }
]);

const isSubstitute = function (uiType) {
  return Arr.contains([
    _placeholder
  ], uiType);
};

const subPlaceholder = function (owner, detail, compSpec, placeholders) {
  if (owner.exists(function (o) { return o !== compSpec.owner; })) { return adt.single(true, Fun.constant(compSpec)); }
  // Ignore having to find something for the time being.
  return Objects.readOptFrom(placeholders, compSpec.name).fold(function () {
    throw new Error('Unknown placeholder component: ' + compSpec.name + '\nKnown: [' +
      Obj.keys(placeholders) + ']\nNamespace: ' + owner.getOr('none') + '\nSpec: ' + Json.stringify(compSpec, null, 2)
    );
  }, function (newSpec) {
    // Must return a single/multiple type
    return newSpec.replace();
  });
};

const scan = function (owner, detail, compSpec, placeholders) {
  if (compSpec.uiType === _placeholder) {
    return subPlaceholder(owner, detail, compSpec, placeholders);
  } else {
    return adt.single(false, Fun.constant(compSpec));
  }
};

const substitute = function (owner, detail, compSpec, placeholders) {
  const base = scan(owner, detail, compSpec, placeholders);

  return base.fold(
    function (req, valueThunk) {
      const value = valueThunk(detail, compSpec.config, compSpec.validated);
      const childSpecs = Objects.readOptFrom(value, 'components').getOr([ ]);
      const substituted = Arr.bind(childSpecs, function (c) {
        return substitute(owner, detail, c, placeholders);
      });
      return [
        Merger.deepMerge(value, {
          components: substituted
        })
      ];
    },
    function (req, valuesThunk) {
      const values = valuesThunk(detail, compSpec.config, compSpec.validated);
      return values;
    }
  );
};

const substituteAll = function (owner, detail, components, placeholders) {
  return Arr.bind(components, function (c) {
    return substitute(owner, detail, c, placeholders);
  });
};

const oneReplace = function (label, replacements) {
  let called = false;

  const used = function () {
    return called;
  };

  const replace = function () {
    if (called === true) { throw new Error(
      'Trying to use the same placeholder more than once: ' + label
    );
    }
    called = true;
    return replacements;
  };

  const required = function () {
    return replacements.fold(function (req, _) {
      return req;
    }, function (req, _) {
      return req;
    });
  };

  return {
    name: Fun.constant(label),
    required,
    used,
    replace
  };
};

const substitutePlaces = function (owner, detail, components, placeholders) {
  const ps = Obj.map(placeholders, function (ph, name) {
    return oneReplace(name, ph);
  });

  const outcome = substituteAll(owner, detail, components, ps);

  Obj.each(ps, function (p) {
    if (p.used() === false && p.required()) {
      throw new Error(
        'Placeholder: ' + p.name() + ' was not found in components list\nNamespace: ' + owner.getOr('none') + '\nComponents: ' +
        Json.stringify(detail.components(), null, 2)
      );
    }
  });

  return outcome;
};

const singleReplace = function (detail, p) {
  const replacement = p;
  return replacement.fold(function (req, valueThunk) {
    return [ valueThunk(detail) ];
  }, function (req, valuesThunk) {
    return valuesThunk(detail);
  });
};

const single = adt.single;
const multiple = adt.multiple;
const placeholder = Fun.constant(_placeholder);

<<<<<<< HEAD
export default {
=======
export {
>>>>>>> c7e92c3c
  single,
  multiple,
  isSubstitute,
  placeholder,
  substituteAll,
  substitutePlaces,
  singleReplace
};<|MERGE_RESOLUTION|>--- conflicted
+++ resolved
@@ -129,11 +129,7 @@
 const multiple = adt.multiple;
 const placeholder = Fun.constant(_placeholder);
 
-<<<<<<< HEAD
-export default {
-=======
 export {
->>>>>>> c7e92c3c
   single,
   multiple,
   isSubstitute,
