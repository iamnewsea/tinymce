define(
  'ephox.snooker.api.TableOperations',

  [
    'ephox.compass.Arr',
    'ephox.peanut.Fun',
<<<<<<< HEAD
    'ephox.perhaps.Option',
    'ephox.snooker.api.TableContent',
=======
    'ephox.snooker.api.Generators',
>>>>>>> 475321c4
    'ephox.snooker.api.TableLookup',
    'ephox.snooker.model.RunOperation',
    'ephox.snooker.operate.MergingOperations',
    'ephox.snooker.operate.ModificationOperations',
    'ephox.snooker.operate.TransformOperations',
    'ephox.snooker.resize.Adjustments',
<<<<<<< HEAD
    'ephox.sugar.api.Attr',
    'ephox.sugar.api.Compare',
=======
    'ephox.sugar.api.Element',
    'ephox.sugar.api.InsertAll',
    'ephox.sugar.api.Node',
>>>>>>> 475321c4
    'ephox.sugar.api.Remove',
    'global!parseInt'
  ],

<<<<<<< HEAD
  function (Arr, Fun, Option, TableContent, TableLookup, ModelOperations, RunOperation, Adjustments, Attr, Compare, Remove, parseInt) {
=======
  function (Arr, Jam, Fun, Generators, TableLookup, RunOperation, MergingOperations, ModificationOperations, TransformOperations, Adjustments, Element, InsertAll, Node, Remove, Traverse, parseInt) {
>>>>>>> 475321c4
    var prune = function (table) {
      var cells = TableLookup.cells(table);
      if (cells.length === 0) Remove.remove(table);
    };

    var insertRowBefore = function (grid, detail, comparator, genWrappers) {
      var example = detail.row();
      var targetIndex = detail.row();
      return ModificationOperations.insertRowAt(grid, targetIndex, example, comparator, genWrappers);
    };

    var insertRowAfter = function (grid, detail, comparator, genWrappers) {
      var example = detail.row();
      var targetIndex = detail.row() + detail.rowspan();
      return ModificationOperations.insertRowAt(grid, targetIndex, example, comparator, genWrappers);
    };

    var insertColumnAfter = function (grid, detail, comparator, genWrappers) {
      var example = detail.column();
      var targetIndex = detail.column() + detail.colspan();
      return ModificationOperations.insertColumnAt(grid, targetIndex, example, comparator, genWrappers);
    };

    var insertColumnBefore = function (grid, detail, comparator, genWrappers) {
      var example = detail.column();
      var targetIndex = detail.column();
<<<<<<< HEAD
      return ModelOperations.insertColumnAt(grid, targetIndex, example, comparator, genWrappers);
    };

    var headerGenerators = function (comparator, scope, tag, generators) {

      var list = [];

      var find = function (element) {
        var raw = Arr.find(list, function (x) { return comparator(x.item, element); });
        return Option.from(raw);
      };

      var makeNew = function (element) {
        var cell = generators.replace(element, tag, {
          scope: scope
        });
        list.push({ item: element, sub: cell });
        return cell;
      };

      var replaceOrInit = function (element, comparator) {
        return find(element).fold(function () {
          return makeNew(element);
        }, function (p) {
          return comparator(element, p.item) ? p.sub : makeNew(element);
        });
      };

      return {
        replaceOrInit: replaceOrInit
      };
    };

    var makeRowHeader = function (grid, detail, comparator, genWrappers) {
      return ModelOperations.replaceRow(grid, detail.row(), comparator, genWrappers);
    };

    var makeColumnHeader = function (grid, detail, comparator, genWrappers) {
      return ModelOperations.replaceColumn(grid, detail.column(), comparator, genWrappers);
    };

    var unmakeRowHeader = function (grid, detail, comparator, genWrappers) {
      return ModelOperations.replaceRow(grid, detail.row(), comparator, genWrappers);
    };

    var unmakeColumnHeader = function (grid, detail, comparator, genWrappers) {
      return ModelOperations.replaceColumn(grid, detail.column(), comparator, genWrappers);
=======
      return ModificationOperations.insertColumnAt(grid, targetIndex, example, comparator, genWrappers);
    };

    var makeRowHeader = function (grid, detail, comparator, genWrappers) {     
      return TransformOperations.replaceRow(grid, detail.row(), comparator, genWrappers);
    };

    var makeColumnHeader = function (grid, detail, comparator, genWrappers) {     
      return TransformOperations.replaceColumn(grid, detail.column(), comparator, genWrappers);
    };

    var unmakeRowHeader = function (grid, detail, comparator, genWrappers) {     
      return TransformOperations.replaceRow(grid, detail.row(), comparator, genWrappers);
    };

    var unmakeColumnHeader = function (grid, detail, comparator, genWrappers) {     
      return TransformOperations.replaceColumn(grid, detail.column(), comparator, genWrappers);
>>>>>>> 475321c4
    };

    var eraseColumn = function (grid, detail, comparator, generators) {
      return ModificationOperations.deleteColumnAt(grid, detail.column());
    };

    var eraseRow = function (grid, detail, comparator, generators) {
      return ModificationOperations.deleteRowAt(grid, detail.row());
    };

    var mergeCells = function (grid, mergable, comparator, _generators) {
      var cells = mergable.cells();
<<<<<<< HEAD
      TableContent.merge(cells);
      return ModelOperations.merge(grid, mergable, comparator, Fun.constant(cells[0]));
=======
      mergeContent(cells);
      return MergingOperations.merge(grid, mergable, comparator, Fun.constant(cells[0]));
>>>>>>> 475321c4
    };

    var unmergeCells = function (grid, unmergable, comparator, generators) {
      return Arr.foldr(unmergable, function (b, cell) {
        return MergingOperations.unmerge(b, cell, comparator, generators(cell));
      }, grid);
    };

    // Only column modifications force a resizing. Everything else just tries to preserve the table as is.
    var resize = Adjustments.adjustTo;

    return {
      insertRowBefore: RunOperation.run(insertRowBefore, RunOperation.onCell, Fun.noop, Fun.noop, Generators.modification),
      insertRowAfter:  RunOperation.run(insertRowAfter, RunOperation.onCell, Fun.noop, Fun.noop, Generators.modification),
      insertColumnBefore:  RunOperation.run(insertColumnBefore, RunOperation.onCell, resize, Fun.noop, Generators.modification),
      insertColumnAfter:  RunOperation.run(insertColumnAfter, RunOperation.onCell, resize, Fun.noop, Generators.modification),
      eraseColumn:  RunOperation.run(eraseColumn, RunOperation.onCell, resize, prune, Generators.modification),
      eraseRow:  RunOperation.run(eraseRow, RunOperation.onCell, Fun.noop, prune, Generators.modification),
      makeColumnHeader:  RunOperation.run(makeColumnHeader, RunOperation.onCell, Fun.noop, Fun.noop, Generators.transform('row', 'th')),
      unmakeColumnHeader:  RunOperation.run(unmakeColumnHeader, RunOperation.onCell, Fun.noop, Fun.noop, Generators.transform(null, 'td')),
      makeRowHeader:  RunOperation.run(makeRowHeader, RunOperation.onCell, Fun.noop, Fun.noop, Generators.transform('col', 'th')),
      unmakeRowHeader:  RunOperation.run(unmakeRowHeader, RunOperation.onCell, Fun.noop, Fun.noop, Generators.transform(null, 'td')),
      mergeCells: RunOperation.run(mergeCells, RunOperation.onMergable, Fun.noop, Fun.noop, Generators.merging),
      unmergeCells: RunOperation.run(unmergeCells, RunOperation.onUnmergable, Fun.noop, Fun.noop, Generators.merging)
    };
  }
);<|MERGE_RESOLUTION|>--- conflicted
+++ resolved
@@ -3,36 +3,24 @@
 
   [
     'ephox.compass.Arr',
+    'ephox.lid.Jam',
     'ephox.peanut.Fun',
-<<<<<<< HEAD
-    'ephox.perhaps.Option',
-    'ephox.snooker.api.TableContent',
-=======
     'ephox.snooker.api.Generators',
->>>>>>> 475321c4
     'ephox.snooker.api.TableLookup',
     'ephox.snooker.model.RunOperation',
     'ephox.snooker.operate.MergingOperations',
     'ephox.snooker.operate.ModificationOperations',
     'ephox.snooker.operate.TransformOperations',
     'ephox.snooker.resize.Adjustments',
-<<<<<<< HEAD
-    'ephox.sugar.api.Attr',
-    'ephox.sugar.api.Compare',
-=======
     'ephox.sugar.api.Element',
     'ephox.sugar.api.InsertAll',
     'ephox.sugar.api.Node',
->>>>>>> 475321c4
     'ephox.sugar.api.Remove',
+    'ephox.sugar.api.Traverse',
     'global!parseInt'
   ],
 
-<<<<<<< HEAD
-  function (Arr, Fun, Option, TableContent, TableLookup, ModelOperations, RunOperation, Adjustments, Attr, Compare, Remove, parseInt) {
-=======
   function (Arr, Jam, Fun, Generators, TableLookup, RunOperation, MergingOperations, ModificationOperations, TransformOperations, Adjustments, Element, InsertAll, Node, Remove, Traverse, parseInt) {
->>>>>>> 475321c4
     var prune = function (table) {
       var cells = TableLookup.cells(table);
       if (cells.length === 0) Remove.remove(table);
@@ -59,55 +47,6 @@
     var insertColumnBefore = function (grid, detail, comparator, genWrappers) {
       var example = detail.column();
       var targetIndex = detail.column();
-<<<<<<< HEAD
-      return ModelOperations.insertColumnAt(grid, targetIndex, example, comparator, genWrappers);
-    };
-
-    var headerGenerators = function (comparator, scope, tag, generators) {
-
-      var list = [];
-
-      var find = function (element) {
-        var raw = Arr.find(list, function (x) { return comparator(x.item, element); });
-        return Option.from(raw);
-      };
-
-      var makeNew = function (element) {
-        var cell = generators.replace(element, tag, {
-          scope: scope
-        });
-        list.push({ item: element, sub: cell });
-        return cell;
-      };
-
-      var replaceOrInit = function (element, comparator) {
-        return find(element).fold(function () {
-          return makeNew(element);
-        }, function (p) {
-          return comparator(element, p.item) ? p.sub : makeNew(element);
-        });
-      };
-
-      return {
-        replaceOrInit: replaceOrInit
-      };
-    };
-
-    var makeRowHeader = function (grid, detail, comparator, genWrappers) {
-      return ModelOperations.replaceRow(grid, detail.row(), comparator, genWrappers);
-    };
-
-    var makeColumnHeader = function (grid, detail, comparator, genWrappers) {
-      return ModelOperations.replaceColumn(grid, detail.column(), comparator, genWrappers);
-    };
-
-    var unmakeRowHeader = function (grid, detail, comparator, genWrappers) {
-      return ModelOperations.replaceRow(grid, detail.row(), comparator, genWrappers);
-    };
-
-    var unmakeColumnHeader = function (grid, detail, comparator, genWrappers) {
-      return ModelOperations.replaceColumn(grid, detail.column(), comparator, genWrappers);
-=======
       return ModificationOperations.insertColumnAt(grid, targetIndex, example, comparator, genWrappers);
     };
 
@@ -125,7 +64,6 @@
 
     var unmakeColumnHeader = function (grid, detail, comparator, genWrappers) {     
       return TransformOperations.replaceColumn(grid, detail.column(), comparator, genWrappers);
->>>>>>> 475321c4
     };
 
     var eraseColumn = function (grid, detail, comparator, generators) {
@@ -136,18 +74,32 @@
       return ModificationOperations.deleteRowAt(grid, detail.row());
     };
 
+    var mergeContent = function (cells) {
+      var readContent = function () {
+        var kin = Arr.bind(cells, function (cell) {
+          var children = Traverse.children(cell);
+          // Exclude empty cells.
+          return children.length > 1 || (children.length == 1 && Node.name(children[0]) !== 'br') ? [ children ] : [];
+        });
+        return Jam.intersperseThunk(kin, function () {
+          return [ Element.fromTag('br') ];
+        });
+      };
+
+      var contents = Arr.flatten(readContent());
+      Remove.empty(cells[0]);
+      InsertAll.append(cells[0], contents);
+    };
+
     var mergeCells = function (grid, mergable, comparator, _generators) {
       var cells = mergable.cells();
-<<<<<<< HEAD
-      TableContent.merge(cells);
-      return ModelOperations.merge(grid, mergable, comparator, Fun.constant(cells[0]));
-=======
       mergeContent(cells);
       return MergingOperations.merge(grid, mergable, comparator, Fun.constant(cells[0]));
->>>>>>> 475321c4
     };
 
     var unmergeCells = function (grid, unmergable, comparator, generators) {
+      console.log('unmergable', unmergable[0]);
+
       return Arr.foldr(unmergable, function (b, cell) {
         return MergingOperations.unmerge(b, cell, comparator, generators(cell));
       }, grid);
