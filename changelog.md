# Changelog
All notable changes to this project will be documented in this file.

The format is based on [Keep a Changelog](http://keepachangelog.com/en/1.0.0/)
and this project adheres to [Semantic Versioning](http://semver.org/spec/v2.0.0.html).

## [Unreleased]

# [4.8.3] - 2019-01-29
<<<<<<< HEAD
### Changed
- All fetch callbacks now return a Future Option
=======
### Added
- Added the windowResize system event
>>>>>>> 1f8fb2ec

# [4.8.0] - 2019-01-18
### Added
- New events for highlight and dehighlight

### Changed
- Tooltips can now follow highlights by setting the mode to 'follow-highlight'

### Fixed
- Listed additional events in the event ordering
- Ensured that a highlighted item will not be first dehighlighted

# [4.7.3] - 2019-01-24
### Added
 - Added bubble support for hotspot anchors

# [4.7.0] - 2019-01-18
### Added
 - Added more flexible tooltip behaviour.

# [4.6.11] - 2019-01-10
### Added
 - Added `postPaste` event to SystemEvents.

# [4.6.8] - 2019-01-10
### Changed
 - Dropdowns now default the type attribute to "button" when the dom tag is a button

# [4.6.2] - 2018-12-12
### Fixed
 - SplitButtons now use span elements for their buttons for accessibility

# [4.6.0] - 2018-12-11
### Added
 - New configuration parameter for Keying configs which controls when to focus inside: "focusInside"

### Changed
 - Handling of focusIn for keying configs

# [4.5.1] - 2018-12-06
### Fixed
 - ModalDialog now correctly sets the "aria-modal" attribute

# [4.5.0] - 2018-12-05
### Added
 - Tiered menus handle toggling aria-expanded as submenus are opened and closed

### Changed
 - Updated the toggling behaviour to make the toggleClass optional
 - Reworked SplitDropdown so that it's treated as a single button from keyboard navigation and aria perspectives

# [4.4.3] - 2018-11-26
### Changed
 - alloy UIDs are random (again) to prevent issues with nested motherships loaded with different scripts

### Fixed
 - Sliding shrinking and growing classes were not being removed when toggling mid-animation

# [4.4.1] - 2018-11-22
### Changed
 - Bounder will now attempt to corral the element within the provided bounds

# [4.4.0] - 2018-11-21
### Changed
 - Dropdowns no longer set the aria-pressed attribute on the button

# [4.3.0] - 2018-11-05
### Added
 - Exposed a new LazySink type

### Changed
 - The lazySink function now takes a component as an argument
 - A new getApis() method for running individual APIs on components

# [4.2.0] - 2018-11-02
### Added
 - Exposed NodeAnchorSpec type

# [4.1.0] - 2018-11-01
### Added
 - Typeahead specification now may have an onSetValue handler

# [4.0.0] - 2018-10-30
### Changed
 - All sketcher configs are no longer wrapped in functions
 - Only non-button HTML tags get a role of button
 - TieredMenu submenus are built on-demand and then cached

# [3.52.0] - 2018-10-25
### Added
 - Label part for sliders

# [3.51.0] - 2018-10-25
### Changed
 - Window scroll events are not automatically detected by the mothership

## [3.50.0] - 2018-10-22
### Added
 - NodeAnchor positioning mode

## [3.49.0] - 2018-10-18
### Fixed
 - Backspace keys are no longer swallowed in content-editable sections

## [3.48.0] - 2018-10-17
### Added
 - positionWithin API to Positioning behaviour and showWithin API to InlineView sketcher, allowing positioning within bounds without prior configuration

## [3.47.0] - 2018-10-10
### Added
 - layouts property to dropdown, split dropdown and type ahead specs, to modify the position of the resulting menu of these components.

## [3.46.0] - 2018-09-28
### Added
 - useMinWidth property to dropdown and split dropdown specs, to modify matchWidth's behaviour. When true, matchWidth sets min-width, when false it sets width.

## [3.45.6] - 2018-09-28
### Remove
 - Hard-coded background color of blocker

## [3.45.4] - 2018-09-25
### Fixed
 - Origins are calculated after preprocessing both the positioning container and the component to be placed

## [3.45.2] - 2018-09-25
### Fixed
 - East and West layouts now have a top value

## [3.45.0] - 2018-09-24
### Changed
 - When previewing in a typeahead, pressing *enter* fires an execute

## [3.44.0] - 2018-09-21
### Fixed
 - Keyboard navigating through the toolbar now skips disabled buttons.

## [3.43.0] - 2018-09-21
### Added
 - ModalDialog blocker part now can take components to put *before* dialog

### Changed
 - Group Part types now use a factory if present

## [3.42.0] - 2018-09-20
### Added
 - Alloy listens to the keyup event

### Changed
 - Keying behaviours that handle space cancel space on keyup. Helps to prevent a firefox issue with buttons

## [3.41.0] - 2018-09-20
### Added
 - Exposed Layout and Bubble through Main
 - Additional Layout options: east and west
 - Configuration classes for different bubbles positions

### Changed
 - Layout names in the private API have changed
 - Bubble data structure format

## [3.40.0] - 2018-09-20
### Changed
 - Positioning logic refactor.

## [3.39.3] - 2018-09-19
### Fixed
 - Correct argument is passed through for `item` in itemExecute in Typeahead
 - Internal event Typeahead itemExecute is handled when dismissOnBlur is false

## [3.39.0] - 2018-09-17
### Removed
 - Shorthands `type` and `placeholder` from Input

## [3.38.0] - 2018-09-17
### Added
 - Function `onItemExecute` to Typeahead

## [3.37.0] - 2018-09-17
### Added
 - Event `focusout` to NativeEvents

## [3.36.0] - 2018-09-14
### Added
 - InlineView has new API method: setContent

## [3.35.0] - 2018-09-14
### Changed
 - Typeahead now lets `onEscape` and `onEnter` events bubble when sandbox is closed

## [3.34.0] - 2018-09-13
### Added
 - Function `attachSystemAfter` to Attachment so a `GuiSystem` can be attached as a sibling

## [3.33.0] - 2018-09-12
### Added
 - Group parts have a `preprocess` configuration

### Fixed
 - Sliding listens to transition events from itself, not the animation root

### Changed
 - Modal Dialog busy container is now inside the Modal Dialog container
 - ModalDialog callback in `setBusy` API is no longer passed the existing dialog styles

### Removed
 - Menu movement configuration options for laying out item components. Use group `preprocess` instead


## [3.32.0] - 2018-09-11
### Fixed
 - Sliding behaviour now handles rapidly switching between expanding and shrinking

## [3.31.0] - 2018-09-11
### Changed
 - `text` property is now in `meta` for Items

## [3.30.0] - 2018-09-10
### Added
 - Created a Dropdown API with isOpen, close, expand, open
 - New event `focusShifted` that is fired by the FocusManager in Keying
 - Representing config to the Dropdown sandbox to store the triggering Dropdown

### Changed
 - Hover behaviour on menus now shows the expanded menu, but doesn't focus it
 - Renamed unused config `openImmediately` to `highlightImmediately` and made TieredMenus always open

## [3.29.0] - 2018-09-07
### Added
 - Docking.refresh() to recalculate the component's position and visibility

## [3.28.0] - 2018-09-06
### Added
- Expanded the SlotContainer API to add:
  - getSlotNames
  - isShowing
  - hideAllSlots
### Fixed
 - Sandbox cloaking no longer enforces position when no position attributes are applied.

## [3.27.0] - 2018-09-06
### Fixed
 - Fixed Sliding behaviour responding to transitionend on nested elements
 - Fixed types on Sliding behavior API

## [3.26.0] - 2018-09-05
### Added
 - data alloy identifiers to the DOM nodes themselves. They are no longer in the
 visible HTML

## [3.25.0] - 2018-09-05
### Added
 - dynamic configuration of debugging modes

## [3.24.0] - 2018-09-04
### Added
 - InlineView.showMenuAt() to special-case positioning for inline menus
 - Sandboxing.openWhileCloaked() convenience method

## [3.23.0] - 2018-08-31
### Added
 - eventOrder for Dropdowns
 - extra debugging information

## [3.22.0] - 2018-08-29
### Added
 - dragging behaviour flag for repositionTarget (defaults to true)
 - dragging behaviour handler (onDrag)

## [3.21.0] - 2018-08-29
### Added
 - onChoose event to Sliders

## [3.20.0] - 2018-08-28
### Added
 - Replacing.replaceAt and Replacing.replaceBy

## [3.19.0] - 2018-08-23
### Added
 - Tooltipping API access to hideAllExclusive, and tooltipComponents in config
 - DomFactory.simple and DomFactory.dom for quick generation of basic AlloySpec objects
 - InlineView API: getContent
 - Readable state for Flatgrid Keying types
 - Support for matrix-style menus
 - Consistent definitions for itemBehaviours and widgetBehaviours
 - IgnoreFocus capability for item widgets
 - Exposing onChangeTab and onDismissTab through TabSectionTypes
 - Chain methods for TestStore

## [3.18.0] - 2018-08-20
### Added
 - selectClasses and selectAttributes to HtmlSelect sketcher

## [3.17.0] - 2018-08-10
### Added
 - Configuration for InlineView: fireDismissalEventInstead
 - SystemEvents.dismissRequested()

## [3.16.0] - 2018-08-08
### Added
- Reflecting behaviour
- ModalDialog getFooter API
- Exported AlloyComponent and renamed MomentoRecord to MementoRecord

## [3.15.0] - 2018-08-03
### Added
- Typeahead, SplitDropdown: getHotspot option

## [3.14.0] - 2018-08-01
### Added
- SlotContainer: new sketcher

## [3.13.0] - 2018-08-01
### Added
- ModalDialog setIdle and setBusy API

## [3.12.0] - 2018-08-01
### Added
- Alloy listens to paste event

## [3.11.0] - 2018-07-31
### Added
- Highlighting.getCandidates API
- TabSection showTab API

## [3.10.0] - 2018-07-31
### Added
- Changelog.
- The capability to set dropdown anchor points to something other than the drop button.<|MERGE_RESOLUTION|>--- conflicted
+++ resolved
@@ -6,14 +6,13 @@
 
 ## [Unreleased]
 
+# [4.8.5] - 2019-01-31
+### Changed
+- All fetch callbacks now return a Future Option
+
 # [4.8.3] - 2019-01-29
-<<<<<<< HEAD
-### Changed
-- All fetch callbacks now return a Future Option
-=======
 ### Added
 - Added the windowResize system event
->>>>>>> 1f8fb2ec
 
 # [4.8.0] - 2019-01-18
 ### Added
