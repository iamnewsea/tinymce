# Changelog
All notable changes to this project will be documented in this file.

The format is based on [Keep a Changelog](http://keepachangelog.com/en/1.0.0/)
and this project adheres to [Semantic Versioning](http://semver.org/spec/v2.0.0.html).

## [Unreleased]

<<<<<<< HEAD
# [4.8.0] - 2019-01-18
### Added
- New events for highlight and dehighlight

### Changed
- Tooltips can now follow highlights by setting the mode to 'follow-highlight'

### Fixed
- Listed additional events in the event ordering
- Ensured that a highlighted item will not be first dehighlighted
=======
# [4.7.3] - 2019-01-24
### Added
 - Added bubble support for hotspot anchors
>>>>>>> 91cbdb75

# [4.7.0] - 2019-01-18
### Added
 - Added more flexible tooltip behaviour.

# [4.6.11] - 2019-01-10
### Added
 - Added `postPaste` event to SystemEvents.

# [4.6.8] - 2019-01-10
### Changed
 - Dropdowns now default the type attribute to "button" when the dom tag is a button

# [4.6.2] - 2018-12-12
### Fixed
 - SplitButtons now use span elements for their buttons for accessibility

# [4.6.0] - 2018-12-11
### Added
 - New configuration parameter for Keying configs which controls when to focus inside: "focusInside"

### Changed
 - Handling of focusIn for keying configs

# [4.5.1] - 2018-12-06
### Fixed
 - ModalDialog now correctly sets the "aria-modal" attribute

# [4.5.0] - 2018-12-05
### Added
 - Tiered menus handle toggling aria-expanded as submenus are opened and closed

### Changed
 - Updated the toggling behaviour to make the toggleClass optional
 - Reworked SplitDropdown so that it's treated as a single button from keyboard navigation and aria perspectives

# [4.4.3] - 2018-11-26
### Changed
 - alloy UIDs are random (again) to prevent issues with nested motherships loaded with different scripts

### Fixed
 - Sliding shrinking and growing classes were not being removed when toggling mid-animation

# [4.4.1] - 2018-11-22
### Changed
 - Bounder will now attempt to corral the element within the provided bounds

# [4.4.0] - 2018-11-21
### Changed
 - Dropdowns no longer set the aria-pressed attribute on the button

# [4.3.0] - 2018-11-05
### Added
 - Exposed a new LazySink type

### Changed
 - The lazySink function now takes a component as an argument
 - A new getApis() method for running individual APIs on components

# [4.2.0] - 2018-11-02
### Added
 - Exposed NodeAnchorSpec type

# [4.1.0] - 2018-11-01
### Added
 - Typeahead specification now may have an onSetValue handler

# [4.0.0] - 2018-10-30
### Changed
 - All sketcher configs are no longer wrapped in functions
 - Only non-button HTML tags get a role of button
 - TieredMenu submenus are built on-demand and then cached

# [3.52.0] - 2018-10-25
### Added
 - Label part for sliders

# [3.51.0] - 2018-10-25
### Changed
 - Window scroll events are not automatically detected by the mothership

## [3.50.0] - 2018-10-22
### Added
 - NodeAnchor positioning mode

## [3.49.0] - 2018-10-18
### Fixed
 - Backspace keys are no longer swallowed in content-editable sections

## [3.48.0] - 2018-10-17
### Added
 - positionWithin API to Positioning behaviour and showWithin API to InlineView sketcher, allowing positioning within bounds without prior configuration

## [3.47.0] - 2018-10-10
### Added
 - layouts property to dropdown, split dropdown and type ahead specs, to modify the position of the resulting menu of these components.

## [3.46.0] - 2018-09-28
### Added
 - useMinWidth property to dropdown and split dropdown specs, to modify matchWidth's behaviour. When true, matchWidth sets min-width, when false it sets width.

## [3.45.6] - 2018-09-28
### Remove
 - Hard-coded background color of blocker

## [3.45.4] - 2018-09-25
### Fixed
 - Origins are calculated after preprocessing both the positioning container and the component to be placed

## [3.45.2] - 2018-09-25
### Fixed
 - East and West layouts now have a top value

## [3.45.0] - 2018-09-24
### Changed
 - When previewing in a typeahead, pressing *enter* fires an execute

## [3.44.0] - 2018-09-21
### Fixed
 - Keyboard navigating through the toolbar now skips disabled buttons.

## [3.43.0] - 2018-09-21
### Added
 - ModalDialog blocker part now can take components to put *before* dialog

### Changed
 - Group Part types now use a factory if present

## [3.42.0] - 2018-09-20
### Added
 - Alloy listens to the keyup event

### Changed
 - Keying behaviours that handle space cancel space on keyup. Helps to prevent a firefox issue with buttons

## [3.41.0] - 2018-09-20
### Added
 - Exposed Layout and Bubble through Main
 - Additional Layout options: east and west
 - Configuration classes for different bubbles positions

### Changed
 - Layout names in the private API have changed
 - Bubble data structure format

## [3.40.0] - 2018-09-20
### Changed
 - Positioning logic refactor.

## [3.39.3] - 2018-09-19
### Fixed
 - Correct argument is passed through for `item` in itemExecute in Typeahead
 - Internal event Typeahead itemExecute is handled when dismissOnBlur is false

## [3.39.0] - 2018-09-17
### Removed
 - Shorthands `type` and `placeholder` from Input

## [3.38.0] - 2018-09-17
### Added
 - Function `onItemExecute` to Typeahead

## [3.37.0] - 2018-09-17
### Added
 - Event `focusout` to NativeEvents

## [3.36.0] - 2018-09-14
### Added
 - InlineView has new API method: setContent

## [3.35.0] - 2018-09-14
### Changed
 - Typeahead now lets `onEscape` and `onEnter` events bubble when sandbox is closed

## [3.34.0] - 2018-09-13
### Added
 - Function `attachSystemAfter` to Attachment so a `GuiSystem` can be attached as a sibling

## [3.33.0] - 2018-09-12
### Added
 - Group parts have a `preprocess` configuration

### Fixed
 - Sliding listens to transition events from itself, not the animation root

### Changed
 - Modal Dialog busy container is now inside the Modal Dialog container
 - ModalDialog callback in `setBusy` API is no longer passed the existing dialog styles

### Removed
 - Menu movement configuration options for laying out item components. Use group `preprocess` instead


## [3.32.0] - 2018-09-11
### Fixed
 - Sliding behaviour now handles rapidly switching between expanding and shrinking

## [3.31.0] - 2018-09-11
### Changed
 - `text` property is now in `meta` for Items

## [3.30.0] - 2018-09-10
### Added
 - Created a Dropdown API with isOpen, close, expand, open
 - New event `focusShifted` that is fired by the FocusManager in Keying
 - Representing config to the Dropdown sandbox to store the triggering Dropdown

### Changed
 - Hover behaviour on menus now shows the expanded menu, but doesn't focus it
 - Renamed unused config `openImmediately` to `highlightImmediately` and made TieredMenus always open

## [3.29.0] - 2018-09-07
### Added
 - Docking.refresh() to recalculate the component's position and visibility

## [3.28.0] - 2018-09-06
### Added
- Expanded the SlotContainer API to add:
  - getSlotNames
  - isShowing
  - hideAllSlots
### Fixed
 - Sandbox cloaking no longer enforces position when no position attributes are applied.

## [3.27.0] - 2018-09-06
### Fixed
 - Fixed Sliding behaviour responding to transitionend on nested elements
 - Fixed types on Sliding behavior API

## [3.26.0] - 2018-09-05
### Added
 - data alloy identifiers to the DOM nodes themselves. They are no longer in the
 visible HTML

## [3.25.0] - 2018-09-05
### Added
 - dynamic configuration of debugging modes

## [3.24.0] - 2018-09-04
### Added
 - InlineView.showMenuAt() to special-case positioning for inline menus
 - Sandboxing.openWhileCloaked() convenience method

## [3.23.0] - 2018-08-31
### Added
 - eventOrder for Dropdowns
 - extra debugging information

## [3.22.0] - 2018-08-29
### Added
 - dragging behaviour flag for repositionTarget (defaults to true)
 - dragging behaviour handler (onDrag)

## [3.21.0] - 2018-08-29
### Added
 - onChoose event to Sliders

## [3.20.0] - 2018-08-28
### Added
 - Replacing.replaceAt and Replacing.replaceBy

## [3.19.0] - 2018-08-23
### Added
 - Tooltipping API access to hideAllExclusive, and tooltipComponents in config
 - DomFactory.simple and DomFactory.dom for quick generation of basic AlloySpec objects
 - InlineView API: getContent
 - Readable state for Flatgrid Keying types
 - Support for matrix-style menus
 - Consistent definitions for itemBehaviours and widgetBehaviours
 - IgnoreFocus capability for item widgets
 - Exposing onChangeTab and onDismissTab through TabSectionTypes
 - Chain methods for TestStore

## [3.18.0] - 2018-08-20
### Added
 - selectClasses and selectAttributes to HtmlSelect sketcher

## [3.17.0] - 2018-08-10
### Added
 - Configuration for InlineView: fireDismissalEventInstead
 - SystemEvents.dismissRequested()

## [3.16.0] - 2018-08-08
### Added
- Reflecting behaviour
- ModalDialog getFooter API
- Exported AlloyComponent and renamed MomentoRecord to MementoRecord

## [3.15.0] - 2018-08-03
### Added
- Typeahead, SplitDropdown: getHotspot option

## [3.14.0] - 2018-08-01
### Added
- SlotContainer: new sketcher

## [3.13.0] - 2018-08-01
### Added
- ModalDialog setIdle and setBusy API

## [3.12.0] - 2018-08-01
### Added
- Alloy listens to paste event

## [3.11.0] - 2018-07-31
### Added
- Highlighting.getCandidates API
- TabSection showTab API

## [3.10.0] - 2018-07-31
### Added
- Changelog.
- The capability to set dropdown anchor points to something other than the drop button.<|MERGE_RESOLUTION|>--- conflicted
+++ resolved
@@ -6,7 +6,6 @@
 
 ## [Unreleased]
 
-<<<<<<< HEAD
 # [4.8.0] - 2019-01-18
 ### Added
 - New events for highlight and dehighlight
@@ -17,11 +16,10 @@
 ### Fixed
 - Listed additional events in the event ordering
 - Ensured that a highlighted item will not be first dehighlighted
-=======
+
 # [4.7.3] - 2019-01-24
 ### Added
  - Added bubble support for hotspot anchors
->>>>>>> 91cbdb75
 
 # [4.7.0] - 2019-01-18
 ### Added
