Version 5.0.0-preview-4 (TBD)
<<<<<<< HEAD
    Removed the tox-custom-editor class that was added to the wrapping element of codemirror #TINY-2211
    Fixed contents of the input field being selected on focus instead of just recieving an outline highlight #AP-464
    Added width and height placeholder text to image and media dialog dimensions input #AP-296
=======
    Fixed distraction free plugin #AP-470
>>>>>>> 5153216e
    Fixed styling issues with dialogs and menus in IE 11 #AP-456
    Fixed custom style format control not honoring custom formats #AP-393
    Fixed context menu not appearing when clicking an image with a caption #AP-382
    Fixed directionality of UI when using an RTL language #AP-423
    Fixed page responsiveness with multiple inline editors #AP-430
    Added the ability to keyboard navigate through menus, toolbars, sidebar and the status bar sequentially #AP-381
    Fixed empty toolbar groups appearing through invalid configuration of the `toolbar` property #AP-450
    Fixed text not being retained when updating links through the link dialog #AP-293
    Added translation capability back to the editor's UI #AP-282
    Fixed edit image context menu, context toolbar and toolbar items being incorrectly enabled when selecting invalid images #AP-323
    Fixed emoji type ahead being shown when typing URLs #AP-366
    Fixed toolbar configuration properties incorrectly expecting string arrays instead of strings #AP-342
    Changed the editor resize handle so that it should be disabled when the autoresize plugin is turned on #AP-424
    Fixed the block formatting toolbar item not showing a "Formatting" title when there is no selection #AP-321
    Fixed clicking disabled toolbar buttons hiding the toolbar in inline mode #AP-380
    Fixed `EditorResize` event not being fired upon editor resize #AP-327
    Fixed tables losing styles when updating through the dialog #AP-368
    Fixed context toolbar positioning to be more consistent near the edges of the editor #AP-318
    Added `label` component type for dialogs to group components under a label
    Fixed table of contents plugin now works with v5 toolbar APIs correctly #AP-347
    Fixed the `link_context_toolbar` configuration not disabling the context toolbar #AP-458
    Fixed the link context toolbar showing incorrect relative links #AP-435
    Updated UI text for microcopy improvements #TINY-2281
Version 5.0.0-preview-3 (2018-10-18)
    Changed editor layout to use modern CSS properties over manually calculating dimensions #AP-324
    Changed `autoresize_min_height` and `autoresize_max_height` configurations to `min_height` and `max_height` #AP-324
    Fixed bugs with editor width jumping when resizing and the iframe not resizing to smaller than 150px in height #AP-324
    Fixed mobile theme bug that prevented the editor from loading #AP-404
    Fixed long toolbar groups extending outside of the editor instead of wrapping
    Changed `Whole word` label in Search and Replace dialog to `Find whole words only` #AP-387
    Fixed dialog titles so they are now proper case #AP-384
    Fixed color picker default to be #000000 instead of #ff00ff #AP-216
    Fixed "match case" option on the Find and Replace dialog is no longer selected by default #AP-298
    Fixed vertical alignment of toolbar icons #DES-134
    Fixed toolbar icons not appearing on IE11 #DES-133
Version 5.0.0-preview-2 (2018-10-10)
    Changed configuration of color options has been simplified to `color_map`, `color_cols`, and `custom_colors` #AP-328
    Added swatch is now shown for colorinput fields, instead of the colorpicker directly #AP-328
    Removed `colorpicker` plugin, it is now in the theme #AP-328
    Removed `textcolor` plugin, it is now in the theme #AP-328
    Fixed styleselect not updating the displayed item as the cursor moved #AP-388
    Changed `height` configuration to apply to the editor frame (including menubar, toolbar, status bar) instead of the content area #AP-324
    Added fontformats and fontsizes menu items #AP-390
    Fixed preview iframe not expanding to the dialog size #AP-252
    Fixed 'meta' shortcuts not translated into platform-specific text #AP-270
    Fixed tabbed dialogs (Charmap and Emoticons) shrinking when no search results returned
    Fixed a bug where alert banner icons were not retrieved from icon pack. #AP-330
    Fixed component styles to flex so they fill large dialogs. #AP-252
    Fixed editor flashing unstyled during load (still in progress). #AP-349
Version 5.0.0-preview-1 (2018-10-01)
    Developer preview 1
    Initial list of features and changes is available at https://tiny.cloud/docs-preview/release-notes/new-features/
Version 4.8.5 (2018-10-30)
    Added a content_css_cors setting to the editor that adds the crossorigin="anonymous" attribute to link tags added by the StyleSheetLoader. #TINY-1909
    Fixed a bug where trying to remove formatting with a collapsed selection range would throw an exception. #GH-4636
    Fixed a bug in the image plugin that caused updating figures to split contenteditable elements. #GH-4563
    Fixed a bug that was causing incorrect viewport calculations for fixed position UI elements. #TINY-1897
    Fixed a bug where inline formatting would cause the delete key to do nothing. #TINY-1900
Version 4.8.4 (2018-10-23)
    Added support for the HTML5 `main` element. #TINY-1877
    Changed the keyboard shortcut to move focus to contextual toolbars to Ctrl+F9. #TINY-1812
    Fixed a bug where content css could not be loaded from another domain. #TINY-1891
    Fixed a bug on FireFox where the cursor would get stuck between two contenteditable false inline elements located inside of the same block element divided by a BR. #TINY-1878
    Fixed a bug with the insertContent method where nonbreaking spaces would be inserted incorrectly. #TINY-1868
    Fixed a bug where the toolbar of the inline editor would not be visible in some scenarios. #TINY-1862
    Fixed a bug where removing the editor while more than one notification was open would throw an error. #TINY-1845
    Fixed a bug where the menubutton would be rendered on top of the menu if the viewport didn't have enough height. #TINY-1678
    Fixed a bug with the annotations api where annotating collapsed selections caused problems. #TBS-2449
    Fixed a bug where wbr elements were being transformed into whitespace when using the Paste Plugin's paste as text setting. #GH-4638
    Fixed a bug where the Search and Replace didn't replace spaces correctly. #GH-4632
    Fixed a bug with sublist items not persisting selection. #GH-4628
    Fixed a bug with mceInsertRawHTML command not working as expected. #GH-4625
Version 4.8.3 (2018-09-13)
    Fixed a bug where the Wordcount Plugin didn't correctly count words within tables on IE11. #TINY-1770
    Fixed a bug where it wasn't possible to move the caret out of a table on IE11 and Firefox. #TINY-1682
    Fixed a bug where merging empty blocks didn't work as expected, sometimes causing content to be deleted. #TINY-1781
    Fixed a bug where the Textcolor Plugin didn't show the correct current color. #TINY-1810
    Fixed a bug where clear formatting with a collapsed selection would sometimes clear formatting from more content than expected. #TINY-1813 #TINY-1821
    Fixed a bug with the Table Plugin where it wasn't possible to keyboard navigate to the caption. #TINY-1818
Version 4.8.2 (2018-08-09)
    Moved annotator from "experimental" to "annotator" object on editor. #TBS-2398
    Improved the multiclick normalization across browsers. #TINY-1788
    Fixed a bug where running getSelectedBlocks with a collapsed selection between block elements would produce incorrect results. #TINY-1787
    Fixed a bug where the ScriptLoaders loadScript method would not work as expected in FireFox when loaded on the same page as a ShadowDOM polyfill. #TINY-1786
    Removed reference to ShadowDOM event.path as Blink based browsers now support event.composedPath. #TINY-1785
    Fixed a bug where a reference to localStorage would throw an "access denied" error in IE11 with strict security settings. #TINY-1782
    Fixed a bug where pasting using the toolbar button on an inline editor in IE11 would cause a looping behaviour. #TINY-1768
Version 4.8.1 (2018-07-26)
    Fixed a bug where the content of inline editors was being cleaned on every call of `editor.save()`. #TINY-1783
    Fixed a bug where the arrow of the Inlite Theme toolbar was being rendered incorrectly in RTL mode. #TINY-1776
    Fixed a bug with the Paste Plugin where pasting after inline contenteditable false elements moved the caret to the end of the line. #TINY-1758
Version 4.8.0 (2018-06-27)
    Added new "experimental" object in editor, with initial Annotator API. #TBS-2374
    Fixed a bug where deleting paragraphs inside of table cells would delete the whole table cell. #TINY-1759
    Fixed a bug in the Table Plugin where removing row height set on the row properties dialog did not update the table. #TINY-1730
    Fixed a bug with the font select toolbar item didn't update correctly. #TINY-1683
    Fixed a bug where all bogus elements would not be deleted when removing an inline editor. #TINY-1669
Version 4.7.13 (2018-05-16)
    Fixed a bug where Edge 17 wouldn't be able to select images or tables. #TINY-1679
    Fixed issue where whitespace wasn't preserved when the editor was initialized on pre elements. #TINY-1649
    Fixed a bug with the fontselect dropdowns throwing an error if the editor was hidden in Firefox. #TINY-1664
    Fixed a bug where it wasn't possible to merge table cells on IE 11. #TINY-1671
    Fixed a bug where textcolor wasn't applying properly on IE 11 in some situations. #TINY-1663
    Fixed a bug where the justifyfull command state wasn't working correctly. #TINY-1677
    Fixed a bug where the styles wasn't updated correctly when resizing some tables. #TINY-1668
    Added missing code menu item from the default menu config. #TINY-1648
    Added new align button for combining the separate align buttons into a menu button. #TINY-1652
Version 4.7.12 (2018-05-03)
    Added an option to filter out image svg data urls.
    Added support for html5 details and summary elements.
    Changed so the mce-abs-layout-item css rule targets html instead of body. Patch contributed by nazar-pc.
    Fixed a bug where the "read" step on the mobile theme was still present on android mobile browsers.
    Fixed a bug where all images in the editor document would reload on any editor change.
    Fixed a bug with the Table Plugin where ObjectResized event wasn't being triggered on column resize.
    Fixed so the selection is set to the first suitable caret position after editor.setContent called.
    Fixed so links with xlink:href attributes are filtered correctly to prevent XSS.
    Fixed a bug on IE11 where pasting content into an inline editor initialized on a heading element would create new editable elements.
    Fixed a bug where readonly mode would not work as expected when the editor contained contentEditable=true elements.
    Fixed a bug where the Link Plugin would throw an error when used together with the webcomponents polyfill. Patch contributed by 4esnog.
    Fixed a bug where the "Powered by TinyMCE" branding link would break on XHTML pages. Patch contributed by tistre.
    Fixed a bug where the same id would be used in the blobcache for all pasted images. Patch contributed by thorn0.
Version 4.7.11 (2018-04-11)
    Added a new imagetools_credentials_hosts option to the Imagetools Plugin.
    Fixed a bug where toggling a list containing empty LIs would throw an error. Patch contributed by bradleyke.
    Fixed a bug where applying block styles to a text with the caret at the end of the paragraph would select all text in the paragraph.
    Fixed a bug where toggling on the Spellchecker Plugin would trigger isDirty on the editor.
    Fixed a bug where it was possible to enter content into selection bookmark spans.
    Fixed a bug where if a non paragraph block was configured in forced_root_block the editor.getContent method would return incorrect values with an empty editor.
    Fixed a bug where dropdown menu panels stayed open and fixed in position when dragging dialog windows.
    Fixed a bug where it wasn't possible to extend table cells with the space button in Safari.
    Fixed a bug where the setupeditor event would thrown an error when using the Compat3x Plugin.
    Fixed a bug where an error was thrown in FontInfo when called on a detached element.
Version 4.7.10 (2018-04-03)
    Removed the "read" step from the mobile theme.
    Added normalization of triple clicks across browsers in the editor.
    Added a `hasFocus` method to the editor that checks if the editor has focus.
    Added correct icon to the Nonbreaking Plugin menu item.
    Fixed so the `getContent`/`setContent` methods work even if the editor is not initialized.
    Fixed a bug with the Media Plugin where query strings were being stripped from youtube links.
    Fixed a bug where image styles were changed/removed when opening and closing the Image Plugin dialog.
    Fixed a bug in the Table Plugin where some table cell styles were not correctly added to the content html.
    Fixed a bug in the Spellchecker Plugin where it wasn't possible to change the spellchecker language.
    Fixed so the the unlink action in the Link Plugin has a menu item and can be added to the contextmenu.
    Fixed a bug where it wasn't possible to keyboard navigate to the start of an inline element on a new line within the same block element.
    Fixed a bug with the Text Color Plugin where if used with an inline editor located at the bottom of the screen the colorpicker could appear off screen.
    Fixed a bug with the UndoManager where undo levels were being added for nbzwsp characters.
    Fixed a bug with the Table Plugin where the caret would sometimes be lost when keyboard navigating up through a table.
    Fixed a bug where FontInfo.getFontFamily would throw an error when called on a removed editor.
    Fixed a bug in Firefox where undo levels were not being added correctly for some specific operations.
    Fixed a bug where initializing an inline editor inside of a table would make the whole table resizeable.
    Fixed a bug where the fake cursor that appears next to tables on Firefox was positioned incorrectly when switching to fullscreen.
    Fixed a bug where zwsp's weren't trimmed from the output from `editor.getContent({ format: 'text' })`.
    Fixed a bug where the fontsizeselect/fontselect toolbar items showed the body info rather than the first possible caret position info on init.
    Fixed a bug where it wasn't possible to select all content if the editor only contained an inline boundary element.
    Fixed a bug where `content_css` urls with query strings wasn't working.
    Fixed a bug in the Table Plugin where some table row styles were removed when changing other styles in the row properties dialog.
Version 4.7.9 (2018-02-27)
    Fixed a bug where the editor target element didn't get the correct style when removing the editor.
Version 4.7.8 (2018-02-26)
    Fixed an issue with the Help Plugin where the menuitem name wasn't lowercase.
    Fixed an issue on MacOS where text and bold text did not have the same line-height in the autocomplete dropdown in the Link Plugin dialog.
    Fixed a bug where the "paste as text" option in the Paste Plugin didn't work.
    Fixed a bug where dialog list boxes didn't get positioned correctly in documents with scroll.
    Fixed a bug where the Inlite Theme didn't use the Table Plugin api to insert correct tables.
    Fixed a bug where the Inlite Theme panel didn't hide on blur in a correct way.
    Fixed a bug where placing the cursor before a table in Firefox would scroll to the bottom of the table.
    Fixed a bug where selecting partial text in table cells with rowspans and deleting would produce faulty tables.
    Fixed a bug where the Preview Plugin didn't work on Safari due to sandbox security.
    Fixed a bug where table cell selection using the keyboard threw an error.
    Fixed so the font size and font family doesn't toggle the text but only sets the selected format on the selected text.
    Fixed so the built-in spellchecking on Chrome and Safari creates an undo level when replacing words.
Version 4.7.7 (2018-02-19)
    Added a border style selector to the advanced tab of the Image Plugin.
    Added better controls for default table inserted by the Table Plugin.
    Added new `table_responsive_width` option to the Table Plugin that controls whether to use pixel or percentage widths.
    Fixed a bug where the Link Plugin text didn't update when a URL was pasted using the context menu.
    Fixed a bug with the Spellchecker Plugin where using "Add to dictionary" in the context menu threw an error.
    Fixed a bug in the Media Plugin where the preview node for iframes got default width and height attributes that interfered with width/height styles.
    Fixed a bug where backslashes were being added to some font family names in Firefox in the fontselect toolbar item.
    Fixed a bug where errors would be thrown when trying to remove an editor that had not yet been fully initialized.
    Fixed a bug where the Imagetools Plugin didn't update the images atomically.
    Fixed a bug where the Fullscreen Plugin was throwing errors when being used on an inline editor.
    Fixed a bug where drop down menus weren't positioned correctly in inline editors on scroll.
    Fixed a bug with a semicolon missing at the end of the bundled javascript files.
    Fixed a bug in the Table Plugin with cursor navigation inside of tables where the cursor would sometimes jump into an incorrect table cells.
    Fixed a bug where indenting a table that is a list item using the "Increase indent" button would create a nested table.
    Fixed a bug where text nodes containing only whitespace were being wrapped by paragraph elements.
    Fixed a bug where whitespace was being inserted after br tags inside of paragraph tags.
    Fixed a bug where converting an indented paragraph to a list item would cause the list item to have extra padding.
    Fixed a bug where Copy/Paste in an editor with a lot of content would cause the editor to scroll to the top of the content in IE11.
    Fixed a bug with a memory leak in the DragHelper. Path contributed by ben-mckernan.
    Fixed a bug where the advanced tab in the Media Plugin was being shown even if it didn't contain anything. Patch contributed by gabrieeel.
    Fixed an outdated eventname in the EventUtils. Patch contributed by nazar-pc.
    Fixed an issue where the Json.parse function would throw an error when being used on a page with strict CSP settings.
    Fixed so you can place the curser before and after table elements within the editor in Firefox and Edge/IE.
Version 4.7.6 (2018-01-29)
    Fixed a bug in the jquery integration where it threw an error saying that "global is not defined".
    Fixed a bug where deleting a table cell whose previous sibling was set to contenteditable false would create a corrupted table.
    Fixed a bug where highlighting text in an unfocused editor did not work correctly in IE11/Edge.
    Fixed a bug where the table resize handles were not being repositioned when activating the Fullscreen Plugin.
    Fixed a bug where the Imagetools Plugin dialog didn't honor editor RTL settings.
    Fixed a bug where block elements weren't being merged correctly if you deleted from after a contenteditable false element to the beginning of another block element.
    Fixed a bug where TinyMCE didn't work with module loaders like webpack.
Version 4.7.5 (2018-01-22)
    Fixed bug with the Codesample Plugin where it wasn't possible to edit codesamples when the editor was in inline mode.
    Fixed bug where focusing on the status bar broke the keyboard navigation functionality.
    Fixed bug where an error would be thrown on Edge by the Table Plugin when pasting using the PowerPaste Plugin.
    Fixed bug in the Table Plugin where selecting row border style from the dropdown menu in advanced row properties would throw an error.
    Fixed bug with icons being rendered incorrectly on Chrome on Mac OS.
    Fixed bug in the Textcolor Plugin where the font color and background color buttons wouldn't trigger an ExecCommand event.
    Fixed bug in the Link Plugin where the url field wasn't forced LTR.
    Fixed bug where the Nonbreaking Plugin incorrectly inserted spaces into tables.
    Fixed bug with the inline theme where the toolbar wasn't repositioned on window resize.
Version 4.7.4 (2017-12-05)
    Fixed bug in the Nonbreaking Plugin where the nonbreaking_force_tab setting was being ignored.
    Fixed bug in the Table Plugin where changing row height incorrectly converted column widths to pixels.
    Fixed bug in the Table Plugin on Edge and IE11 where resizing the last column after resizing the table would cause invalid column heights.
    Fixed bug in the Table Plugin where keyboard navigation was not normalized between browsers.
    Fixed bug in the Table Plugin where the colorpicker button would show even without defining the colorpicker_callback.
    Fixed bug in the Table Plugin where it wasn't possible to set the cell background color.
    Fixed bug where Firefox would throw an error when intialising an editor on an element that is hidden or not yet added to the DOM.
    Fixed bug where Firefox would throw an error when intialising an editor inside of a hidden iframe.
Version 4.7.3 (2017-11-23)
    Added functionality to open the Codesample Plugin dialog when double clicking on a codesample. Patch contributed by dakuzen.
    Fixed bug where undo/redo didn't work correctly with some formats and caret positions.
    Fixed bug where the color picker didn't show up in Table Plugin dialogs.
    Fixed bug where it wasn't possible to change the width of a table through the Table Plugin dialog.
    Fixed bug where the Charmap Plugin couldn't insert some special characters.
    Fixed bug where editing a newly inserted link would not actually edit the link but insert a new link next to it.
    Fixed bug where deleting all content in a table cell made it impossible to place the caret into it.
    Fixed bug where the vertical alignment field in the Table Plugin cell properties dialog didn't do anything.
    Fixed bug where an image with a caption showed two sets of resize handles in IE11.
    Fixed bug where pressing the enter button inside of an h1 with contenteditable set to true would sometimes produce a p tag.
    Fixed bug with backspace not working as expected before a noneditable element.
    Fixed bug where operating on tables with invalid rowspans would cause an error to be thrown.
    Fixed so a real base64 representation of the image is available on the blobInfo that the images_upload_handler gets called with.
    Fixed so the image upload tab is available when the images_upload_handler is defined (and not only when the images_upload_url is defined).
Version 4.7.2 (2017-11-07)
    Added newly rewritten Table Plugin.
    Added support for attributes with colon in valid_elements and addValidElements.
    Added support for dailymotion short url in the Media Plugin. Patch contributed by maat8.
    Added support for converting to half pt when converting font size from px to pt. Patch contributed by danny6514.
    Added support for location hash to the Autosave plugin to make it work better with SPAs using hash routing.
    Added support for merging table cells when pasting a table into another table.
    Changed so the language packs are only loaded once. Patch contributed by 0xor1.
    Simplified the css for inline boundaries selection by switching to an attribute selector.
    Fixed bug where an error would be thrown on editor initialization if the window.getSelection() returned null.
    Fixed bug where holding down control or alt keys made the keyboard navigation inside an inline boundary not work as expected.
    Fixed bug where applying formats in IE11 produced extra, empty paragraphs in the editor.
    Fixed bug where the Word Count Plugin didn't count some mathematical operators correctly.
    Fixed bug where removing an inline editor removed the element that the editor had been initialized on.
    Fixed bug where setting the selection to the end of an editable container caused some formatting problems.
    Fixed bug where an error would be thrown sometimes when an editor was removed because of the selection bookmark was being stored asynchronously.
    Fixed a bug where an editor initialized on an empty list did not contain any valid cursor positions.
    Fixed a bug with the Context Menu Plugin and webkit browsers on Mac where right-clicking inside a table would produce an incorrect selection.
    Fixed bug where the Image Plugin constrain proportions setting wasn't working as expected.
    Fixed bug where deleting the last character in a span with decorations produced an incorrect element when typing.
    Fixed bug where focusing on inline editors made the toolbar flicker when moving between elements quickly.
    Fixed bug where the selection would be stored incorrectly in inline editors when the mouseup event was fired outside the editor body.
    Fixed bug where toggling bold at the end of an inline boundary would toggle off the whole word.
    Fixed bug where setting the skin to false would not stop the loading of some skin css files.
    Fixed bug in mobile theme where pinch-to-zoom would break after exiting the editor.
    Fixed bug where sublists of a fully selected list would not be switched correctly when changing list style.
    Fixed bug where inserting media by source would break the UndoManager.
    Fixed bug where inserting some content into the editor with a specific selection would replace some content incorrectly.
    Fixed bug where selecting all content with ctrl+a in IE11 caused problems with untoggling some formatting.
    Fixed bug where the Search and Replace Plugin left some marker spans in the editor when undoing and redoing after replacing some content.
    Fixed bug where the editor would not get a scrollbar when using the Fullscreen and Autoresize plugins together.
    Fixed bug where the font selector would stop working correctly after selecting fonts three times.
    Fixed so pressing the enter key inside of an inline boundary inserts a br after the inline boundary element.
    Fixed a bug where it wasn't possible to use tab navigation inside of a table that was inside of a list.
    Fixed bug where end_container_on_empty_block would incorrectly remove elements.
    Fixed bug where content_styles weren't added to the Preview Plugin iframe.
    Fixed so the beforeSetContent/beforeGetContent events are preventable.
    Fixed bug where changing height value in Table Plugin advanced tab didn't do anything.
    Fixed bug where it wasn't possible to remove formatting from content in beginning of table cell.
Version 4.7.1 (2017-10-09)
    Fixed bug where theme set to false on an inline editor produced an extra div element after the target element.
    Fixed bug where the editor drag icon was misaligned with the branding set to false.
    Fixed bug where doubled menu items were not being removed as expected with the removed_menuitems setting.
    Fixed bug where the Table of contents plugin threw an error when initialized.
    Fixed bug where it wasn't possible to add inline formats to text selected right to left.
    Fixed bug where the paste from plain text mode did not work as expected.
    Fixed so the style previews do not set color and background color when selected.
    Fixed bug where the Autolink plugin didn't work as expected with some formats applied on an empty editor.
    Fixed bug where the Textpattern plugin were throwing errors on some patterns.
    Fixed bug where the Save plugin saved all editors instead of only the active editor. Patch contributed by dannoe.
Version 4.7.0 (2017-10-03)
    Added new mobile ui that is specifically designed for mobile devices.
    Updated the default skin to be more modern and white since white is preferred by most implementations.
    Restructured the default menus to be more similar to common office suites like Google Docs.
    Fixed so theme can be set to false on both inline and iframe editor modes.
    Fixed bug where inline editor would add/remove the visualblocks css multiple times.
    Fixed bug where selection wouldn't be properly restored when editor lost focus and commands where invoked.
    Fixed bug where toc plugin would generate id:s for headers even though a toc wasn't inserted into the content.
    Fixed bug where is wasn't possible to drag/drop contents within the editor if paste_data_images where set to true.
    Fixed bug where getParam and close in WindowManager would get the first opened window instead of the last opened window.
    Fixed bug where delete would delete between cells inside a table in Firefox.
Version 4.6.7 (2017-09-18)
    Fixed bug where paste wasn't working in IOS.
    Fixed bug where the Word Count Plugin didn't count some mathematical operators correctly.
    Fixed bug where inserting a list in a table caused the cell to expand in height.
    Fixed bug where pressing enter in a list located inside of a table deleted list items instead of inserting new list item.
    Fixed bug where copy and pasting table cells produced inconsistent results.
    Fixed bug where initializing an editor with an ID of 'length' would throw an exception.
    Fixed bug where it was possible to split a non merged table cell.
    Fixed bug where copy and pasting a list with a very specific selection into another list would produce a nested list.
    Fixed bug where copy and pasting ordered lists sometimes produced unordered lists.
    Fixed bug where padded elements inside other elements would be treated as empty.
    Added some missing translations to Image, Link and Help plugins.
    Fixed so you can resize images inside a figure element.
    Fixed bug where an inline TinyMCE editor initialized on a table did not set selection on load in Chrome.
    Fixed the positioning of the inlite toolbar when the target element wasn't big enough to fit the toolbar.
Version 4.6.6 (2017-08-30)
    Fixed so that notifications wrap long text content instead of bleeding outside the notification element.
    Fixed so the content_style css is added after the skin and custom stylesheets.
    Fixed bug where it wasn't possible to remove a table with the Cut button.
    Fixed bug where the center format wasn't getting the same font size as the other formats in the format preview.
    Fixed bug where the wordcount plugin wasn't counting hyphenated words correctly.
    Fixed bug where all content pasted into the editor was added to the end of the editor.
    Fixed bug where enter keydown on list item selection only deleted content and didn't create a new line.
    Fixed bug where destroying the editor while the content css was still loading caused error notifications on Firefox.
    Fixed bug where undoing cut operation in IE11 left some unwanted html in the editor content.
    Fixed bug where enter keydown would throw an error in IE11.
    Fixed bug where duplicate instances of an editor were added to the editors array when using the createEditor API.
    Fixed bug where the formatter applied formats on the wrong content when spellchecker was activated.
    Fixed bug where switching formats would reset font size on child nodes.
    Fixed bug where the table caption element weren't always the first descendant to the table tag.
    Fixed bug where pasting some content into the editor on chrome some newlines were removed.
    Fixed bug where it wasn't possible to remove a list if a list item was a table element.
    Fixed bug where copy/pasting partial selections of tables wouldn't produce a proper table.
    Fixed bug where the searchreplace plugin could not find consecutive spaces.
    Fixed bug where background color wasn't applied correctly on some partially selected contents.
Version 4.6.5 (2017-08-02)
    Added new inline_boundaries_selector that allows you to specify the elements that should have boundaries.
    Added new local upload feature this allows the user to upload images directly from the image dialog.
    Added a new api for providing meta data for plugins. It will show up in the help dialog if it's provided.
    Fixed so that the notifications created by the notification manager are more screen reader accessible.
    Fixed bug where changing the list format on multiple selected lists didn't change all of the lists.
    Fixed bug where the nonbreaking plugin would insert multiple undo levels when pressing the tab key.
    Fixed bug where delete/backspace wouldn't render a caret when all editor contents where deleted.
    Fixed bug where delete/backspace wouldn't render a caret if the deleted element was a single contentEditable false element.
    Fixed bug where the wordcount plugin wouldn't count words correctly if word where typed after applying a style format.
    Fixed bug where the wordcount plugin would count mathematical formulas as multiple words for example 1+1=2.
    Fixed bug where formatting of triple clicked blocks on Chrome/Safari would result in styles being added outside the visual selection.
    Fixed bug where paste would add the contents to the end of the editor area when inline mode was used.
    Fixed bug where toggling off bold formatting on text entered in a new paragraph would add an extra line break.
    Fixed bug where autolink plugin would only produce a link on every other consecutive link on Firefox.
    Fixed bug where it wasn't possible to select all contents if the content only had one pre element.
    Fixed bug where sizzle would produce lagging behavior on some sites due to repaints caused by feature detection.
    Fixed bug where toggling off inline formats wouldn't include the space on selected contents with leading or trailing spaces.
    Fixed bug where the cut operation in UI wouldn't work in Chrome.
    Fixed bug where some legacy editor initialization logic would throw exceptions about editor settings not being defined.
    Fixed bug where it wasn't possible to apply text color to links if they where part of a non collapsed selection.
    Fixed bug where an exception would be thrown if the user selected a video element and then moved the focus outside the editor.
    Fixed bug where list operations didn't work if there where block elements inside the list items.
    Fixed bug where applying block formats to lists wrapped in block elements would apply to all elements in that wrapped block.
Version 4.6.4 (2017-06-13)
    Fixed bug where the editor would move the caret when clicking on the scrollbar next to a content editable false block.
    Fixed bug where the text color select dropdowns wasn't placed correctly when they didn't fit the width of the screen.
    Fixed bug where the default editor line height wasn't working for mixed font size contents.
    Fixed bug where the content css files for inline editors were loaded multiple times for multiple editor instances.
    Fixed bug where the initial value of the font size/font family dropdowns wasn't displayed.
    Fixed bug where the I18n api was not supporting arrays as the translation replacement values.
    Fixed bug where chrome would display "The given range isn't in document." errors for invalid ranges passed to setRng.
    Fixed bug where the compat3x plugin wasn't working since the global tinymce references wasn't resolved correctly.
    Fixed bug where the preview plugin wasn't encoding the base url passed into the iframe contents producing a xss bug.
    Fixed bug where the dom parser/serializer wasn't handling some special elements like noframes, title and xmp.
    Fixed bug where the dom parser/serializer wasn't handling cdata sections with comments inside.
    Fixed bug where the editor would scroll to the top of the editable area if a dialog was closed in inline mode.
    Fixed bug where the link dialog would not display the right rel value if rel_list was configured.
    Fixed bug where the context menu would select images on some platforms but not others.
    Fixed bug where the filenames of images were not retained on dragged and drop into the editor from the desktop.
    Fixed bug where the paste plugin would misrepresent newlines when pasting plain text and having forced_root_block configured.
    Fixed so that the error messages for the imagetools plugin is more human readable.
    Fixed so the internal validate setting for the parser/serializer can't be set from editor initialization settings.
Version 4.6.3 (2017-05-30)
    Fixed bug where the arrow keys didn't work correctly when navigating on nested inline boundary elements.
    Fixed bug where delete/backspace didn't work correctly on nested inline boundary elements.
    Fixed bug where image editing didn't work on subsequent edits of the same image.
    Fixed bug where charmap descriptions wouldn't properly wrap if they exceeded the width of the box.
    Fixed bug where the default image upload handler only accepted 200 as a valid http status code.
    Fixed so rel on target=_blank links gets forced with only noopener instead of both noopener and noreferrer.
Version 4.6.2 (2017-05-23)
    Fixed bug where the SaxParser would run out of memory on very large documents.
    Fixed bug with formatting like font size wasn't applied to del elements.
    Fixed bug where various api calls would be throwing exceptions if they where invoked on a removed editor instance.
    Fixed bug where the branding position would be incorrect if the editor was inside a hidden tab and then later showed.
    Fixed bug where the color levels feature in the imagetools dialog wasn't working properly.
    Fixed bug where imagetools dialog wouldn't pre-load images from CORS domains, before trying to prepare them for editing.
    Fixed bug where the tab key would move the caret to the next table cell if being pressed inside a list inside a table.
    Fixed bug where the cut/copy operations would loose parent context like the current format etc.
    Fixed bug with format preview not working on invalid elements excluded by valid_elements.
    Fixed bug where blocks would be merged in incorrect order on backspace/delete.
    Fixed bug where zero length text nodes would cause issues with the undo logic if there where iframes present.
    Fixed bug where the font size/family select lists would throw errors if the first node was a comment.
    Fixed bug with csp having to allow local script evaluation since it was used to detect global scope.
    Fixed bug where CSP required a relaxed option for javascript: URLs in unsupported legacy browsers.
    Fixed bug where a fake caret would be rendered for td with the contenteditable=false.
    Fixed bug where typing would be blocked on IE 11 when within a nested contenteditable=true/false structure.
Version 4.6.1 (2017-05-10)
    Added configuration option to list plugin to disable tab indentation.
    Fixed bug where format change on very specific content could cause the selection to change.
    Fixed bug where TinyMCE could not be lazyloaded through jquery integration.
    Fixed bug where entities in style attributes weren't decoded correctly on paste in webkit.
    Fixed bug where fontsize_formats option had been renamed incorrectly.
    Fixed bug with broken backspace/delete behaviour between contenteditable=false blocks.
    Fixed bug where it wasn't possible to backspace to the previous line with the inline boundaries functionality turned on.
    Fixed bug where is wasn't possible to move caret left and right around a linked image with the inline boundaries functionality turned on.
    Fixed bug where pressing enter after/before hr element threw exception. Patch contributed bradleyke.
    Fixed so the CSS in the visualblocks plugin doesn't overwrite background color. Patch contributed by Christian Rank.
    Fixed bug where multibyte characters weren't encoded correctly. Patch contributed by James Tarkenton.
    Fixed bug where shift-click to select within contenteditable=true fields wasn't working.
Version 4.6.0 (2017-05-04)
    Dropped support for IE 8-10 due to market share and lack of support from Microsoft. See tinymce docs for details.
    Added an inline boundary caret position feature that makes it easier to type at the beginning/end of links/code elements.
    Added a help plugin that adds a button and a dialog showing the editor shortcuts and loaded plugins.
    Added an inline_boundaries option that allows you to disable the inline boundary feature if it's not desired.
    Added a new ScrollIntoView event that allows you to override the default scroll to element behavior.
    Added role and aria- attributes as valid elements in the default valid elements config.
    Added new internal flag for PastePreProcess/PastePostProcess this is useful to know if the paste was coming from an external source.
    Added new ignore function to UndoManager this works similar to transact except that it doesn't add an undo level by default.
    Fixed so that urls gets retained for images when being edited. This url is then passed on to the upload handler.
    Fixed so that the editors would be initialized on readyState interactive instead of complete.
    Fixed so that the init event of the editor gets fired once all contentCSS files have been properly loaded.
    Fixed so that width/height of the editor gets taken from the textarea element if it's explicitly specified in styles.
    Fixed so that keep_styles set to false no longer clones class/style from the previous paragraph on enter.
    Fixed so that the default line-height is 1.2em to avoid zwnbsp characters from producing text rendering glitches on Windows.
    Fixed so that loading errors of content css gets presented by a notification message.
    Fixed so figure image elements can be linked when selected this wraps the figure image in a anchor element.
    Fixed bug where it wasn't possible to copy/paste rows with colspans by using the table copy/paste feature.
    Fixed bug where the protect setting wasn't properly applied to header/footer parts when using the fullpage plugin.
    Fixed bug where custom formats that specified upper case element names where not applied correctly.
    Fixed bug where some screen readers weren't reading buttons due to an aria specific fix for IE 8.
    Fixed bug where cut wasn't working correctly on iOS due to it's clipboard API not working correctly.
    Fixed bug where Edge would paste div elements instead of paragraphs when pasting plain text.
    Fixed bug where the textpattern plugin wasn't dealing with trailing punctuations correctly.
    Fixed bug where image editing would some times change the image format from jpg to png.
    Fixed bug where some UI elements could be inserted into the toolbar even if they where not registered.
    Fixed bug where it was possible to click the TD instead of the character in the character map and that caused an exception.
    Fixed bug where the font size/font family dropdowns would sometimes show an incorrect value due to css not being loaded in time.
    Fixed bug with the media plugin inserting undefined instead of retaining size when media_dimensions was set to false.
    Fixed bug with deleting images when forced_root_blocks where set to false.
    Fixed bug where input focus wasn't properly handled on nested content editable elements.
    Fixed bug where Chrome/Firefox would throw an exception when selecting images due to recent change of setBaseAndExtent support.
    Fixed bug where malformed blobs would throw exceptions now they are simply ignored.
    Fixed bug where backspace/delete wouldn't work properly in some cases where all contents was selected in WebKit.
    Fixed bug with Angular producing errors since it was expecting events objects to be patched with their custom properties.
    Fixed bug where the formatter would apply formatting to spellchecker errors now all bogus elements are excluded.
    Fixed bug with backspace/delete inside table caption elements wouldn't behave properly on IE 11.
    Fixed bug where typing after a contenteditable false inline element could move the caret to the end of that element.
    Fixed bug where backspace before/after contenteditable false blocks wouldn't properly remove the right element.
    Fixed bug where backspace before/after contenteditable false inline elements wouldn't properly empty the current block element.
    Fixed bug where vertical caret navigation with a custom line-height would sometimes match incorrect positions.
    Fixed bug with paste on Edge where character encoding wasn't handled properly due to a browser bug.
    Fixed bug with paste on Edge where extra fragment data was inserted into the contents when pasting.
    Fixed bug with pasting contents when having a whole block element selected on WebKit could cause WebKit spans to appear.
    Fixed bug where the visualchars plugin wasn't working correctly showing invisible nbsp characters.
    Fixed bug where browsers would hang if you tried to load some malformed html contents.
    Fixed bug where the init call promise wouldn't resolve if the specified selector didn't find any matching elements.
    Fixed bug where the Schema isValidChild function was case sensitive.
Version 4.5.3 (2017-02-01)
    Added keyboard navigation for menu buttons when the menu is in focus.
    Added api to the list plugin for setting custom classes/attributes on lists.
    Added validation for the anchor plugin input field according to W3C id naming specifications.
    Fixed bug where media placeholders were removed after resize with the forced_root_block setting set to false.
    Fixed bug where deleting selections with similar sibling nodes sometimes deleted the whole document.
    Fixed bug with inlite theme where several toolbars would appear scrolling when more than one instance of the editor was in use.
    Fixed bug where the editor would throw error with the fontselect plugin on hidden editor instances in Firefox.
    Fixed bug where the background color would not stretch to the font size.
    Fixed bug where font size would be removed when changing background color.
    Fixed bug where the undomanager trimmed away whitespace between nodes on undo/redo.
    Fixed bug where media_dimensions=false in media plugin caused the editor to throw an error.
    Fixed bug where IE was producing font/u elements within links on paste.
    Fixed bug where some button tooltips were broken when compat3x was in use.
    Fixed bug where backspace/delete/typeover would remove the caption element.
    Fixed bug where powerspell failed to function when compat3x was enabled.
    Fixed bug where it wasn't possible to apply sub/sup on text with large font size.
    Fixed bug where pre tags with spaces weren't treated as content.
    Fixed bug where Meta+A would select the entire document instead of all contents in nested ce=true elements.
Version 4.5.2 (2017-01-04)
    Added missing keyboard shortcut description for the underline menu item in the format menu.
    Fixed bug where external blob urls wasn't properly handled by editor upload logic. Patch contributed by David Oviedo.
    Fixed bug where urls wasn't treated as a single word by the wordcount plugin.
    Fixed bug where nbsp characters wasn't treated as word delimiters by the wordcount plugin.
    Fixed bug where editor instance wasn't properly passed to the format preview logic. Patch contributed by NullQuery.
    Fixed bug where the fake caret wasn't hidden when you moved selection to a cE=false element.
    Fixed bug where it wasn't possible to edit existing code sample blocks.
    Fixed bug where it wasn't possible to delete editor contents if the selection included an empty block.
    Fixed bug where the formatter wasn't expanding words on some international characters. Patch contributed by Martin Larochelle.
    Fixed bug where the open link feature wasn't working correctly on IE 11.
    Fixed bug where enter before/after a cE=false block wouldn't properly padd the paragraph with an br element.
    Fixed so font size and font family select boxes always displays a value by using the runtime style as a fallback.
    Fixed so missing plugins will be logged to console as warnings rather than halting the initialization of the editor.
    Fixed so splitbuttons become normal buttons in advlist plugin if styles are empty. Patch contributed by René Schleusner.
    Fixed so you can multi insert rows/cols by selecting table cells and using insert rows/columns.
Version 4.5.1 (2016-12-07)
    Fixed bug where the lists plugin wouldn't initialize without the advlist plugins if served from cdn.
    Fixed bug where selectors with "*" would cause the style format preview to throw an error.
    Fixed bug with toggling lists off on lists with empty list items would throw an error.
    Fixed bug where editing images would produce non existing blob uris.
    Fixed bug where the offscreen toc selection would be treated as the real toc element.
    Fixed bug where the aria level attribute for element path would have an incorrect start index.
    Fixed bug where the offscreen selection of cE=false that where very wide would be shown onscreen. Patch contributed by Steven Bufton.
    Fixed so the default_link_target gets applied to links created by the autolink plugin.
    Fixed so that the name attribute gets removed by the anchor plugin if editing anchors.
Version 4.5.0 (2016-11-23)
    Added new toc plugin allows you to insert table of contents based on editor headings.
    Added new auto complete menu to all url fields. Adds history, link to anchors etc.
    Added new sidebar api that allows you to add custom sidebar panels and buttons to toggle these.
    Added new insert menu button that allows you to have multiple insert functions under the same menu button.
    Added new open link feature to ctrl+click, alt+enter and context menu.
    Added new media_embed_handler option to allow the media plugin to be populated with custom embeds.
    Added new support for editing transparent images using the image tools dialog.
    Added new images_reuse_filename option to allow filenames of images to be retained for upload.
    Added new security feature where links with target="_blank" will by default get rel="noopener noreferrer".
    Added new allow_unsafe_link_target to allow you to opt-out of the target="_blank" security feature.
    Added new style_formats_autohide option to automatically hide styles based on context.
    Added new codesample_content_css option to specify where the code sample prism css is loaded from.
    Added new support for Japanese/Chinese word count following the unicode standards on this.
    Added new fragmented undo levels this dramatically reduces flicker on contents with iframes.
    Added new live previews for complex elements like table or lists.
    Fixed bug where it wasn't possible to properly tab between controls in a dialog with a disabled form item control.
    Fixed bug where firefox would generate a rectangle on elements produced after/before a cE=false elements.
    Fixed bug with advlist plugin not switching list element format properly in some edge cases.
    Fixed bug where col/rowspans wasn't correctly computed by the table plugin in some cases.
    Fixed bug where the table plugin would thrown an error if object_resizing was disabled.
    Fixed bug where some invalid markup would cause issues when running in XHTML mode. Patch contributed by Charles Bourasseau.
    Fixed bug where the fullscreen class wouldn't be removed properly when closing dialogs.
    Fixed bug where the PastePlainTextToggle event wasn't fired by the paste plugin when the state changed.
    Fixed bug where table the row type wasn't properly updated in table row dialog. Patch contributed by Matthias Balmer.
    Fixed bug where select all and cut wouldn't place caret focus back to the editor in WebKit. Patch contributed by Daniel Jalkut.
    Fixed bug where applying cell/row properties to multiple cells/rows would reset other unchanged properties.
    Fixed bug where some elements in the schema would have redundant/incorrect children.
    Fixed bug where selector and target options would cause issues if used together.
    Fixed bug where drag/drop of images from desktop on chrome would thrown an error.
    Fixed bug where cut on WebKit/Blink wouldn't add an undo level.
    Fixed bug where IE 11 would scroll to the cE=false elements when they where selected.
    Fixed bug where keys like F5 wouldn't work when a cE=false element was selected.
    Fixed bug where the undo manager wouldn't stop the typing state when commands where executed.
    Fixed bug where unlink on wrapped links wouldn't work properly.
    Fixed bug with drag/drop of images on WebKit where the image would be deleted form the source editor.
    Fixed bug where the visual characters mode would be disabled when contents was extracted from the editor.
    Fixed bug where some browsers would toggle of formats applied to the caret when clicking in the editor toolbar.
    Fixed bug where the custom theme function wasn't working correctly.
    Fixed bug where image option for custom buttons required you to have icon specified as well.
    Fixed bug where the context menu and contextual toolbars would be visible at the same time and sometimes overlapping.
    Fixed bug where the noneditable plugin would double wrap elements when using the noneditable_regexp option.
    Fixed bug where tables would get padding instead of margin when you used the indent button.
    Fixed bug where the charmap plugin wouldn't properly insert non breaking spaces.
    Fixed bug where the color previews in color input boxes wasn't properly updated.
    Fixed bug where the list items of previous lists wasn't merged in the right order.
    Fixed bug where it wasn't possible to drag/drop inline-block cE=false elements on IE 11.
    Fixed bug where some table cell merges would produce incorrect rowspan/colspan.
    Fixed so the font size of the editor defaults to 14px instead of 11px this can be overridden by custom css.
    Fixed so wordcount is debounced to reduce cpu hogging on larger texts.
    Fixed so tinymce global gets properly exported as a module when used with some module bundlers.
    Fixed so it's possible to specify what css properties you want to preview on specific formats.
    Fixed so anchors are contentEditable=false while within the editor.
    Fixed so selected contents gets wrapped in a inline code element by the codesample plugin.
    Fixed so conditional comments gets properly stripped independent of case. Patch contributed by Georgii Dolzhykov.
    Fixed so some escaped css sequences gets properly handled. Patch contributed by Georgii Dolzhykov.
    Fixed so notifications with the same message doesn't get displayed at the same time.
    Fixed so F10 can be used as an alternative key to focus to the toolbar.
    Fixed various api documentation issues and typos.
    Removed layer plugin since it wasn't really ported from 3.x and there doesn't seem to be much use for it.
    Removed moxieplayer.swf from the media plugin since it wasn't used by the media plugin.
    Removed format state from the advlist plugin to be more consistent with common word processors.
Version 4.4.3 (2016-09-01)
    Fixed bug where copy would produce an exception on Chrome.
    Fixed bug where deleting lists on IE 11 would merge in correct text nodes.
    Fixed bug where deleting partial lists with indentation wouldn't cause proper normalization.
Version 4.4.2 (2016-08-25)
    Added new importcss_exclusive option to disable unique selectors per group.
    Added new group specific selector_converter option to importcss plugin.
    Added new codesample_languages option to apply custom languages to codesample plugin.
    Added new codesample_dialog_width/codesample_dialog_height options.
    Fixed bug where fullscreen button had an incorrect keyboard shortcut.
    Fixed bug where backspace/delete wouldn't work correctly from a block to a cE=false element.
    Fixed bug where smartpaste wasn't detecting links with special characters in them like tilde.
    Fixed bug where the editor wouldn't get proper focus if you clicked on a cE=false element.
    Fixed bug where it wasn't possible to copy/paste table rows that had merged cells.
    Fixed bug where merging cells could some times produce invalid col/rowspan attibute values.
    Fixed bug where getBody would sometimes thrown an exception now it just returns null if the iframe is clobbered.
    Fixed bug where drag/drop of cE=false element wasn't properly constrained to viewport.
    Fixed bug where contextmenu on Mac would collapse any selection to a caret.
    Fixed bug where rtl mode wasn't rendered properly when loading a language pack with the rtl flag.
    Fixed bug where Kamer word bounderies would be stripped from contents.
    Fixed bug where lists would sometimes render two dots or numbers on the same line.
    Fixed bug where the skin_url wasn't used by the inlite theme.
    Fixed so data attributes are ignored when comparing formats in the formatter.
    Fixed so it's possible to disable inline toolbars in the inlite theme.
    Fixed so template dialog gets resized if it doesn't fit the window viewport.
Version 4.4.1 (2016-07-26)
    Added smart_paste option to paste plugin to allow disabling the paste behavior if needed.
    Fixed bug where png urls wasn't properly detected by the smart paste logic.
    Fixed bug where the element path wasn't working properly when multiple editor instances where used.
    Fixed bug with creating lists out of multiple paragraphs would just create one list item instead of multiple.
    Fixed bug where scroll position wasn't properly handled by the inlite theme to place the toolbar properly.
    Fixed bug where multiple instances of the editor using the inlite theme didn't render the toolbar properly.
    Fixed bug where the shortcut label for fullscreen mode didn't match the actual shortcut key.
    Fixed bug where it wasn't possible to select cE=false blocks using touch devices on for example iOS.
    Fixed bug where it was possible to select the child image within a cE=false on IE 11.
    Fixed so inserts of html containing lists doesn't merge with any existing lists unless it's a paste operation.
Version 4.4.0 (2016-06-30)
    Added new inlite theme this is a more lightweight inline UI.
    Added smarter paste logic that auto detects urls in the clipboard and inserts images/links based on that.
    Added a better image resize algorithm for better image quality in the imagetools plugin.
    Fixed bug where it wasn't possible to drag/dropping cE=false elements on FF.
    Fixed bug where backspace/delete before/after a cE=false block would produce a new paragraph.
    Fixed bug where list style type css property wasn't preserved when indenting lists.
    Fixed bug where merging of lists where done even if the list style type was different.
    Fixed bug where the image_dataimg_filter function wasn't used when pasting images.
    Fixed bug where nested editable within a non editable element would cause scroll on focus in Chrome.
    Fixed so invalid targets for inline mode is blocked on initialization. We only support elements that can have children.
Version 4.3.13 (2016-06-08)
    Added characters with a diacritical mark to charmap plugin. Patch contributed by Dominik Schilling.
    Added better error handling if the image proxy service would produce errors.
    Fixed issue with pasting list items into list items would produce nested list rather than a merged list.
    Fixed bug where table selection could get stuck in selection mode for inline editors.
    Fixed bug where it was possible to place the caret inside the resize grid elements.
    Fixed bug where it wasn't possible to place in elements horizontally adjacent cE=false blocks.
    Fixed bug where multiple notifications wouldn't be properly placed on screen.
    Fixed bug where multiple editor instance of the same id could be produces in some specific integrations.
Version 4.3.12 (2016-05-10)
    Fixed bug where focus calls couldn't be made inside the editors PostRender event handler.
    Fixed bug where some translations wouldn't work as expected due to a bug in editor.translate.
    Fixed bug where the node change event could fire with a node out side the root of the editor.
    Fixed bug where Chrome wouldn't properly present the keyboard paste clipboard details when paste was clicked.
    Fixed bug where merged cells in tables couldn't be selected from right to left.
    Fixed bug where insert row wouldn't properly update a merged cells rowspan property.
    Fixed bug where the color input boxes preview field wasn't properly set on initialization.
    Fixed bug where IME composition inside table cells wouldn't work as expected on IE 11.
    Fixed so all shadow dom support is under and experimental flag due to flaky browser support.
Version 4.3.11 (2016-04-25)
    Fixed bug where it wasn't possible to insert empty blocks though the API unless they where padded.
    Fixed bug where you couldn't type the Euro character on Windows.
    Fixed bug where backspace/delete from a cE=false element to a text block didn't work properly.
    Fixed bug where the text color default grid would render incorrectly.
    Fixed bug where the codesample plugin wouldn't load the css in the editor for multiple editors.
    Fixed so the codesample plugin textarea gets focused by default.
Version 4.3.10 (2016-04-12)
    Fixed bug where the key "y" on WebKit couldn't be entered due to conflict with keycode for F10 on keypress.
Version 4.3.9 (2016-04-12)
    Added support for focusing the contextual toolbars using keyboard.
    Added keyboard support for slider UI controls. You can no increase/decrease using arrow keys.
    Added url pattern matching for Dailymotion to media plugin. Patch contributed by Bertrand Darbon.
    Added body_class to template plugin preview. Patch contributed by Milen Petrinski.
    Added options to better override textcolor pickers with custom colors. Patch contributed by Xavier Boubert.
    Added visual arrows to inline contextual toolbars so that they point to the element being active.
    Fixed so toolbars for tables or other larger elements get better positioned below the scrollable viewport.
    Fixed bug where it was possible to click links inside cE=false blocks.
    Fixed bug where event targets wasn't properly handled in Safari Technical Preview.
    Fixed bug where drag/drop text in FF 45 would make the editor caret invisible.
    Fixed bug where the remove state wasn't properly set on editor instances when detected as clobbered.
    Fixed bug where offscreen selection of some cE=false elements would render onscreen. Patch contributed by Steven Bufton
    Fixed bug where enter would clone styles out side the root on editors inside a span. Patch contributed by ChristophKaser.
    Fixed bug where drag/drop of images into the editor didn't work correctly in FF.
    Fixed so the first item in panels for the imagetools dialog gets proper keyboard focus.
    Changed the Meta+Shift+F shortcut to Ctrl+Shift+F since Czech, Slovak, Polish languages used the first one for input.
Version 4.3.8 (2016-03-15)
    Fixed bug where inserting HR at the end of a block element would produce an extra empty block.
    Fixed bug where links would be clickable when readonly mode was enabled.
    Fixed bug where the formatter would normalize to the wrong node on very specific content.
    Fixed bug where some nested list items couldn't be indented properly.
    Fixed bug where links where clickable in the preview dialog.
    Fixed so the alt attribute doesn't get padded with an empty value by default.
    Fixed so nested alignment works more correctly. You will now alter the alignment to the closest block parent.
Version 4.3.7 (2016-03-02)
    Fixed bug where incorrect icons would be rendered for imagetools edit and color levels.
    Fixed bug where navigation using arrow keys inside a SelectBox didn't move up/down.
    Fixed bug where the visualblocks plugin would render borders round internal UI elements.
Version 4.3.6 (2016-03-01)
    Added new paste_remember_plaintext_info option to allow a global disable of the plain text mode notification.
    Added new PastePlainTextToggle event that fires when plain text mode toggles on/off.
    Fixed bug where it wasn't possible to select media elements since the drag logic would snap it to mouse cursor.
    Fixed bug where it was hard to place the caret inside nested cE=true elements when the outer cE=false element was focused.
    Fixed bug where editors wouldn't properly initialize if both selector and mode where used.
    Fixed bug where IME input inside table cells would switch the IME off.
    Fixed bug where selection inside the first table cell would cause the whole table cell to get selected.
    Fixed bug where error handling of images being uploaded wouldn't properly handle faulty statuses.
    Fixed bug where inserting contents before a HR would cause an exception to be thrown.
    Fixed bug where copy/paste of Excel data would be inserted as an image.
    Fixed caret position issues with copy/paste of inline block cE=false elements.
    Fixed issues with various menu item focus bugs in Chrome. Where the focused menu bar item wasn't properly blurred.
    Fixed so the notifications have a solid background since it would be hard to read if there where text under it.
    Fixed so notifications gets animated similar to the ones used by dialogs.
    Fixed so larger images that gets pasted is handled better.
    Fixed so the window close button is more uniform on various platform and also increased it's hit area.
Version 4.3.5 (2016-02-11)
    Npm version bump due to package not being fully updated.
Version 4.3.4 (2016-02-11)
    Added new OpenWindow/CloseWindow events that gets fired when windows open/close.
    Added new NewCell/NewRow events that gets fired when table cells/rows are created.
    Added new Promise return value to tinymce.init makes it easier to handle initialization.
    Removed the jQuery version the jQuery plugin is now moved into the main package.
    Removed jscs from build process since eslint can now handle code style checking.
    Fixed various bugs with drag/drop of contentEditable:false elements.
    Fixed bug where deleting of very specific nested list items would result in an odd list.
    Fixed bug where lists would get merged with adjacent lists outside the editable inline root.
    Fixed bug where MS Edge would crash when closing a dialog then clicking a menu item.
    Fixed bug where table cell selection would add undo levels.
    Fixed bug where table cell selection wasn't removed when inline editor where removed.
    Fixed bug where table cell selection wouldn't work properly on nested tables.
    Fixed bug where table merge menu would be available when merging between thead and tbody.
    Fixed bug where table row/column resize wouldn't get properly removed when the editor was removed.
    Fixed bug where Chrome would scroll to the editor if there where a empty hash value in document url.
    Fixed bug where the cache suffix wouldn't work correctly with the importcss plugin.
    Fixed bug where selection wouldn't work properly on MS Edge on Windows Phone 10.
    Fixed so adjacent pre blocks gets joined into one pre block since that seems like the user intent.
    Fixed so events gets properly dispatched in shadow dom. Patch provided by Nazar Mokrynskyi.
Version 4.3.3 (2016-01-14)
    Added new table_resize_bars configuration setting.  This setting allows you to disable the table resize bars.
    Added new beforeInitialize event to tinymce.util.XHR lets you modify XHR properties before open. Patch contributed by Brent Clintel.
    Added new autolink_pattern setting to autolink plugin. Enables you to override the default autolink formats. Patch contributed by Ben Tiedt.
    Added new charmap option that lets you override the default charmap of the charmap plugin.
    Added new charmap_append option that lets you add new characters to the default charmap of the charmap plugin.
    Added new insertCustomChar event that gets fired when a character is inserted by the charmap plugin.
    Fixed bug where table cells started with a superfluous &nbsp; in IE10+.
    Fixed bug where table plugin would retain all BR tags when cells were merged.
    Fixed bug where media plugin would strip underscores from youtube urls.
    Fixed bug where IME input would fail on IE 11 if you typed within a table.
    Fixed bug where double click selection of a word would remove the space before the word on insert contents.
    Fixed bug where table plugin would produce exceptions when hovering tables with invalid structure.
    Fixed bug where fullscreen wouldn't scroll back to it's original position when untoggled.
    Fixed so the template plugins templates setting can be a function that gets a callback that can provide templates.
Version 4.3.2 (2015-12-14)
    Fixed bug where the resize bars for table cells were not affected by the object_resizing property.
    Fixed bug where the contextual table toolbar would appear incorrectly if TinyMCE was initialized inline inside a table.
    Fixed bug where resizing table cells did not fire a node change event or add an undo level.
    Fixed bug where double click selection of text on IE 11 wouldn't work properly.
    Fixed bug where codesample plugin would incorrectly produce br elements inside code elements.
    Fixed bug where media plugin would strip dashes from youtube urls.
    Fixed bug where it was possible to move the caret into the table resize bars.
    Fixed bug where drag/drop into a cE=false element was possible on IE.
Version 4.3.1 (2015-11-30)
    Fixed so it's possible to disable the table inline toolbar by setting it to false or an empty string.
    Fixed bug where it wasn't possible to resize some tables using the drag handles.
    Fixed bug where unique id:s would clash for multiple editor instances and cE=false selections.
    Fixed bug where the same plugin could be initialized multiple times.
    Fixed bug where the table inline toolbars would be displayed at the same time as the image toolbars.
    Fixed bug where the table selection rect wouldn't be removed when selecting another control element.
Version 4.3.0 (2015-11-23)
    Added new table column/row resize support. Makes it a lot more easy to resize the columns/rows in a table.
    Added new table inline toolbar. Makes it easier to for example add new rows or columns to a table.
    Added new notification API. Lets you display floating notifications to the end user.
    Added new codesample plugin that lets you insert syntax highlighted pre elements into the editor.
    Added new image_caption to images. Lets you create images with captions using a HTML5 figure/figcaption elements.
    Added new live previews of embeded videos. Lets you play the video right inside the editor.
    Added new setDirty method and "dirty" event to the editor. Makes it easier to track the dirty state change.
    Added new setMode method to Editor instances that lets you dynamically switch between design/readonly.
    Added new core support for contentEditable=false elements within the editor overrides the browsers broken behavior.
    Rewrote the noneditable plugin to use the new contentEditable false core logic.
    Fixed so the dirty state doesn't set to false automatically when the undo index is set to 0.
    Fixed the Selection.placeCaretAt so it works better on IE when the coordinate is between paragraphs.
    Fixed bug where data-mce-bogus="all" element contents where counted by the word count plugin.
    Fixed bug where contentEditable=false elements would be indented by the indent buttons.
    Fixed bug where images within contentEditable=false would be selected in WebKit on mouse click.
    Fixed bug in DOMUntils split method where the replacement parameter wouldn't work on specific cases.
    Fixed bug where the importcss plugin would import classes from the skin content css file.
    Fixed so all button variants have a wrapping span for it's text to make it easier to skin.
    Fixed so it's easier to exit pre block using the arrow keys.
    Fixed bug where listboxes with fix widths didn't render correctly.
Version 4.2.8 (2015-11-13)
    Fixed bug where it was possible to delete tables as the inline root element if all columns where selected.
    Fixed bug where the UI buttons active state wasn't properly updated due to recent refactoring of that logic.
Version 4.2.7 (2015-10-27)
    Fixed bug where backspace/delete would remove all formats on the last paragraph character in WebKit/Blink.
    Fixed bug where backspace within a inline format element with a bogus caret container would move the caret.
    Fixed bug where backspace/delete on selected table cells wouldn't add an undo level.
    Fixed bug where script tags embedded within the editor could sometimes get a mce- prefix prepended to them
    Fixed bug where validate: false option could produce an error to be thrown from the Serialization step.
    Fixed bug where inline editing of a table as the root element could let the user delete that table.
    Fixed bug where inline editing of a table as the root element wouldn't properly handle enter key.
    Fixed bug where inline editing of a table as the root element would normalize the selection incorrectly.
    Fixed bug where inline editing of a list as the root element could let the user delete that list.
    Fixed bug where inline editing of a list as the root element could let the user split that list.
    Fixed bug where resize handles would be rendered on editable root elements such as table.
Version 4.2.6 (2015-09-28)
    Added capability to set request headers when using XHRs.
    Added capability to upload local images automatically default delay is set to 30 seconds after editing images.
    Added commands ids mceEditImage, mceAchor and mceMedia to be avaiable from execCommand.
    Added Edge browser to saucelabs grunt task. Patch contributed by John-David Dalton.
    Fixed bug where blob uris not produced by tinymce would produce HTML invalid markup.
    Fixed bug where selection of contents of a nearly empty editor in Edge would sometimes fail.
    Fixed bug where color styles woudln't be retained on copy/paste in Blink/Webkit.
    Fixed bug where the table plugin would throw an error when inserting rows after a child table.
    Fixed bug where the template plugin wouldn't handle functions as variable replacements.
    Fixed bug where undo/redo sometimes wouldn't work properly when applying formatting collapsed ranges.
    Fixed bug where shift+delete wouldn't do a cut operation on Blink/WebKit.
    Fixed bug where cut action wouldn't properly store the before selection bookmark for the undo level.
    Fixed bug where backspace in side an empty list element on IE would loose editor focus.
    Fixed bug where the save plugin wouldn't enable the buttons when a change occurred.
    Fixed bug where Edge wouldn't initialize the editor if a document.domain was specified.
    Fixed bug where enter key before nested images would sometimes not properly expand the previous block.
    Fixed bug where the inline toolbars wouldn't get properly hidden when blurring the editor instance.
    Fixed bug where Edge would paste Chinese characters on some Windows 10 installations.
    Fixed bug where IME would loose focus on IE 11 due to the double trailing br bug fix.
    Fixed bug where the proxy url in imagetools was incorrect. Patch contributed by Wong Ho Wang.
Version 4.2.5 (2015-08-31)
    Added fullscreen capability to embedded youtube and vimeo videos.
    Fixed bug where the uploadImages call didn't work on IE 10.
    Fixed bug where image place holders would be uploaded by uploadImages call.
    Fixed bug where images marked with bogus would be uploaded by the uploadImages call.
    Fixed bug where multiple calls to uploadImages would result in decreased performance.
    Fixed bug where pagebreaks were editable to imagetools patch contributed by Rasmus Wallin.
    Fixed bug where the element path could cause too much recursion exception.
    Fixed bug for domains containing ".min". Patch contributed by Loïc Février.
    Fixed so validation of external links to accept a number after www. Patch contributed by Victor Carvalho.
    Fixed so the charmap is exposed though execCommand. Patch contributed by Matthew Will.
    Fixed so that the image uploads are concurrent for improved performance.
    Fixed various grammar problems in inline documentation. Patches provided by nikolas.
Version 4.2.4 (2015-08-17)
    Added picture as a valid element to the HTML 5 schema. Patch contributed by Adam Taylor.
    Fixed bug where contents would be duplicated on drag/drop within the same editor.
    Fixed bug where floating/alignment of images on Edge wouldn't work properly.
    Fixed bug where it wasn't possible to drag images on IE 11.
    Fixed bug where image selection on Edge would sometimes fail.
    Fixed bug where contextual toolbars icons wasn't rendered properly when using the toolbar_items_size.
    Fixed bug where searchreplace dialog doesn't get prefilled with the selected text.
    Fixed bug where fragmented matches wouldn't get properly replaced by the searchreplace plugin.
    Fixed bug where enter key wouldn't place the caret if was after a trailing space within an inline element.
    Fixed bug where the autolink plugin could produce multiple links for the same text on Gecko.
    Fixed bug where EditorUpload could sometimes throw an exception if the blob wasn't found.
    Fixed xss issues with media plugin not properly filtering out some script attributes.
Version 4.2.3 (2015-07-30)
    Fixed bug where image selection wasn't possible on Edge due to incompatible setBaseAndExtend API.
    Fixed bug where image blobs urls where not properly destroyed by the imagetools plugin.
    Fixed bug where keyboard shortcuts wasn't working correctly on IE 8.
    Fixed skin issue where the borders of panels where not visible on IE 8.
Version 4.2.2 (2015-07-22)
    Fixed bug where float panels were not being hidden on inline editor blur when fixed_toolbar_container config option was in use.
    Fixed bug where combobox states wasn't properly updated if contents where updated without keyboard.
    Fixed bug where pasting into textbox or combobox would move the caret to the end of text.
    Fixed bug where removal of bogus span elements before block elements would remove whitespace between nodes.
    Fixed bug where repositioning of inline toolbars where async and producing errors if the editor was removed from DOM to early. Patch by iseulde.
    Fixed bug where element path wasn't working correctly. Patch contributed by iseulde.
    Fixed bug where menus wasn't rendered correctly when custom images where added to a menu. Patch contributed by Naim Hammadi.
Version 4.2.1 (2015-06-29)
    Fixed bug where back/forward buttons in the browser would render blob images as broken images.
    Fixed bug where Firefox would throw regexp to big error when replacing huge base64 chunks.
    Fixed bug rendering issues with resize and context toolbars not being placed properly until next animation frame.
    Fixed bug where the rendering of the image while cropping would some times not be centered correctly.
    Fixed bug where listbox items with submenus would me selected as active.
    Fixed bug where context menu where throwing an error when rendering.
    Fixed bug where resize both option wasn't working due to resent addClass API change. Patch contributed by Jogai.
    Fixed bug where a hideAll call for container rendered inline toolbars would throw an error.
    Fixed bug where onclick event handler on combobox could cause issues if element.id was a function by some polluting libraries.
    Fixed bug where listboxes wouldn't get proper selected sub menu item when using link_list or image_list.
    Fixed so the UI controls are as wide as 4.1.x to avoid wrapping controls in toolbars.
    Fixed so the imagetools dialog is adaptive for smaller screen sizes.
Version 4.2.0 (2015-06-25)
    Added new flat default skin to make the UI more modern.
    Added new imagetools plugin, lets you crop/resize and apply filters to images.
    Added new contextual toolbars support to the API lets you add floating toolbars for specific CSS selectors.
    Added new promise feature fill as tinymce.util.Promise.
    Added new built in image upload feature lets you upload any base64 encoded image within the editor as files.
    Fixed bug where resize handles would appear in the right position in the wrong editor when switching between resizable content in different inline editors.
    Fixed bug where tables would not be inserted in inline mode due to previous float panel fix.
    Fixed bug where floating panels would remain open when focus was lost on inline editors.
    Fixed bug where cut command on Chrome would thrown a browser security exception.
    Fixed bug where IE 11 sometimes would report an incorrect size for images in the image dialog.
    Fixed bug where it wasn't possible to remove inline formatting at the end of block elements.
    Fixed bug where it wasn't possible to delete table cell contents when cell selection was vertical.
    Fixed bug where table cell wasn't emptied from block elements if delete/backspace where pressed in empty cell.
    Fixed bug where cmd+shift+arrow didn't work correctly on Firefox mac when selecting to start/end of line.
    Fixed bug where removal of bogus elements would sometimes remove whitespace between nodes.
    Fixed bug where the resize handles wasn't updated when the main window was resized.
    Fixed so script elements gets removed by default to prevent possible XSS issues in default config implementations.
    Fixed so the UI doesn't need manual reflows when using non native layout managers.
    Fixed so base64 encoded images doesn't slow down the editor on modern browsers while editing.
    Fixed so all UI elements uses touch events to improve mobile device support.
    Removed the touch click quirks patch for iOS since it did more harm than good.
    Removed the non proportional resize handles since. Unproportional resize can still be done by holding the shift key.
Version 4.1.10 (2015-05-05)
    Fixed bug where plugins loaded with compat3x would sometimes throw errors when loading using the jQuery version.
    Fixed bug where extra empty paragraphs would get deleted in WebKit/Blink due to recent Quriks fix.
    Fixed bug where the editor wouldn't work properly on IE 12 due to some required browser sniffing.
    Fixed bug where formatting shortcut keys where interfering with Mac OS X screenshot keys.
    Fixed bug where the caret wouldn't move to the next/previous line boundary on Cmd+Left/Right on Gecko.
    Fixed bug where it wasn't possible to remove formats from very specific nested contents.
    Fixed bug where undo levels wasn't produced when typing letters using the shift or alt+ctrl modifiers.
    Fixed bug where the dirty state wasn't properly updated when typing using the shift or alt+ctrl modifiers.
    Fixed bug where an error would be thrown if an autofocused editor was destroyed quickly after its initialization. Patch provided by thorn0.
    Fixed issue with dirty state not being properly updated on redo operation.
    Fixed issue with entity decoder not handling incorrectly written numeric entities.
    Fixed issue where some PI element values wouldn't be properly encoded.
Version 4.1.9 (2015-03-10)
    Fixed bug where indentation wouldn't work properly for non list elements.
    Fixed bug with image plugin not pulling the image dimensions out correctly if a custom document_base_url was used.
    Fixed bug where ctrl+alt+[1-9] would conflict with the AltGr+[1-9] on Windows. New shortcuts is ctrl+shift+[1-9].
    Fixed bug with removing formatting on nodes in inline mode would sometimes include nodes outside the editor body.
    Fixed bug where extra nbsp:s would be inserted when you replaced a word surrounded by spaces using insertContent.
    Fixed bug with pasting from Google Docs would produce extra strong elements and line feeds.
Version 4.1.8 (2015-03-05)
    Added new html5 sizes attribute to img elements used together with srcset.
    Added new elementpath option that makes it possible to disable the element path but keep the statusbar.
    Added new option table_style_by_css for the table plugin to set table styling with css rather than table attributes.
    Added new link_assume_external_targets option to prompt the user to prepend http:// prefix if the supplied link does not contain a protocol prefix.
    Added new image_prepend_url option to allow a custom base path/url to be added to images.
    Added new table_appearance_options option to make it possible to disable some options.
    Added new image_title option to make it possible to alter the title of the image, disabled by default.
    Fixed bug where selection starting from out side of the body wouldn't produce a proper selection range on IE 11.
    Fixed bug where pressing enter twice before a table moves the cursor in the table and causes a javascript error.
    Fixed bug where advanced image styles were not respected.
    Fixed bug where the less common Shift+Delete didn't produce a proper cut operation on WebKit browsers.
    Fixed bug where image/media size constrain logic would produce NaN when handling non number values.
    Fixed bug where internal classes where removed by the removeformat command.
    Fixed bug with creating links table cell contents with a specific selection would throw a exceptions on WebKit/Blink.
    Fixed bug where valid_classes option didn't work as expected according to docs. Patch provided by thorn0.
    Fixed bug where jQuery plugin would patch the internal methods multiple times. Patch provided by Drew Martin.
    Fixed bug where backspace key wouldn't delete the current selection of newly formatted content.
    Fixed bug where type over of inline formatting elements wouldn't properly keep the format on WebKit/Blink.
    Fixed bug where selection needed to be properly normalized on modern IE versions.
    Fixed bug where Command+Backspace didn't properly delete the whole line of text but the previous word.
    Fixed bug where UI active states wheren't properly updated on IE if you placed caret within the current range.
    Fixed bug where delete/backspace on WebKit/Blink would remove span elements created by the user.
    Fixed bug where delete/backspace would produce incorrect results when deleting between two text blocks with br elements.
    Fixed bug where captions where removed when pasting from MS Office.
    Fixed bug where lists plugin wouldn't properly remove fully selected nested lists.
    Fixed bug where the ttf font used for icons would throw an warning message on Gecko on Mac OS X.
    Fixed a bug where applying a color to text did not update the undo/redo history.
    Fixed so shy entities gets displayed when using the visualchars plugin.
    Fixed so removeformat removes ins/del by default since these might be used for strikethough.
    Fixed so multiple language packs can be loaded and added to the global I18n data structure.
    Fixed so transparent color selection gets treated as a normal color selection. Patch contributed by Alexander Hofbauer.
    Fixed so it's possible to disable autoresize_overflow_padding, autoresize_bottom_margin options by setting them to false.
    Fixed so the charmap plugin shows the description of the character in the dialog. Patch contributed by Jelle Hissink.
    Removed address from the default list of block formats since it tends to be missused.
    Fixed so the pre block format is called preformatted to make it more verbose.
    Fixed so it's possible to context scope translation strings this isn't needed most of the time.
    Fixed so the max length of the width/height input fields of the media dialog is 5 instead of 3.
    Fixed so drag/dropped contents gets properly processed by paste plugin since it's basically a paste. Patch contributed by Greg Fairbanks.
    Fixed so shortcut keys for headers is ctrl+alt+[1-9] instead of ctrl+[1-9] since these are for switching tabs in the browsers.
    Fixed so "u" doesn't get converted into a span element by the legacy input filter. Since this is now a valid HTML5 element.
    Fixed font families in order to provide appropriate web-safe fonts.
Version 4.1.7 (2014-11-27)
    Added HTML5 schema support for srcset, source and picture. Patch contributed by mattheu.
    Added new cache_suffix setting to enable cache busting by producing unique urls.
    Added new paste_convert_word_fake_lists option to enable users to disable the fake lists convert logic.
    Fixed so advlist style changes adds undo levels for each change.
    Fixed bug where WebKit would sometimes produce an exception when the autolink plugin where looking for URLs.
    Fixed bug where IE 7 wouldn't be rendered properly due to aggressive css compression.
    Fixed bug where DomQuery wouldn't accept window as constructor element.
    Fixed bug where the color picker in 3.x dialogs wouldn't work properly. Patch contributed by Callidior.
    Fixed bug where the image plugin wouldn't respect the document_base_url.
    Fixed bug where the jQuery plugin would fail to append to elements named array prototype names.
Version 4.1.6 (2014-10-08)
    Fixed bug with clicking on the scrollbar of the iframe would cause a JS error to be thrown.
    Fixed bug where null would produce an exception if you passed it to selection.setRng.
    Fixed bug where Ctrl/Cmd+Tab would indent the current list item if you switched tabs in the browser.
    Fixed bug where pasting empty cells from Excel would result in a broken table.
    Fixed bug where it wasn't possible to switch back to default list style type.
    Fixed issue where the select all quirk fix would fire for other modifiers than Ctrl/Cmd combinations.
    Replaced jake with grunt since it is more mainstream and has better plugin support.
Version 4.1.5 (2014-09-09)
    Fixed bug where sometimes the resize rectangles wouldn't properly render on images on WebKit/Blink.
    Fixed bug in list plugin where delete/backspace would merge empty LI elements in lists incorrectly.
    Fixed bug where empty list elements would result in empty LI elements without it's parent container.
    Fixed bug where backspace in empty caret formatted element could produce an type error exception of Gecko.
    Fixed bug where lists pasted from word with a custom start index above 9 wouldn't be properly handled.
    Fixed bug where tabfocus plugin would tab out of the editor instance even if the default action was prevented.
    Fixed bug where tabfocus wouldn't tab properly to other adjacent editor instances.
    Fixed bug where the DOMUtils setStyles wouldn't properly removed or update the data-mce-style attribute.
    Fixed bug where dialog select boxes would be placed incorrectly if document.body wasn't statically positioned.
    Fixed bug where pasting would sometimes scroll to the top of page if the user was using the autoresize plugin.
    Fixed bug where caret wouldn't be properly rendered by Chrome when clicking on the iframes documentElement.
    Fixed so custom images for menubutton/splitbutton can be provided. Patch contributed by Naim Hammadi.
    Fixed so the default action of windows closing can be prevented by blocking the default action of the close event.
    Fixed so nodeChange and focus of the editor isn't automatically performed when opening sub dialogs.
Version 4.1.4 (2014-08-21)
    Added new media_filter_html option to media plugin that blocks any conditional comments, scripts etc within a video element.
    Added new content_security_policy option allows you to set custom policy for iframe contents. Patch contributed by Francois Chagnon.
    Fixed bug where activate/deactivate events wasn't firing properly when switching between editors.
    Fixed bug where placing the caret on iOS was difficult due to a WebKit bug with touch events.
    Fixed bug where the resize helper wouldn't render properly on older IE versions.
    Fixed bug where resizing images inside tables on older IE versions would sometimes fail depending mouse position.
    Fixed bug where editor.insertContent would produce an exception when inserting select/option elements.
    Fixed bug where extra empty paragraphs would be produced if block elements where inserted inside span elements.
    Fixed bug where the spellchecker menu item wouldn't be properly checked if spell checking was started before it was rendered.
    Fixed bug where the DomQuery filter function wouldn't remove non elements from collection.
    Fixed bug where document with custom document.domain wouldn't properly render the editor.
    Fixed bug where IE 8 would throw exception when trying to enter invalid color values into colorboxes.
    Fixed bug where undo manager could incorrectly add an extra undo level when custom resize handles was removed.
    Fixed bug where it wouldn't be possible to alter cell properties properly on table cells on IE 8.
    Fixed so the color picker button in table dialog isn't shown unless you include the colorpicker plugin or add your own custom color picker.
    Fixed so activate/deactivate events fire when windowManager opens a window since.
    Fixed so the table advtab options isn't separated by an underscore to normalize naming with image_advtab option.
    Fixed so the table cell dialog has proper padding when the advanced tab in disabled.
Version 4.1.3 (2014-07-29)
    Added event binding logic to tinymce.util.XHR making it possible to override headers and settings before any request is made.
    Fixed bug where drag events wasn't fireing properly on older IE versions since the event handlers where bound to document.
    Fixed bug where drag/dropping contents within the editor on IE would force the contents into plain text mode even if it was internal content.
    Fixed bug where IE 7 wouldn't open menus properly due to a resize bug in the browser auto closing them immediately.
    Fixed bug where the DOMUtils getPos logic wouldn't produce a valid coordinate inside the body if the body was positioned non static.
    Fixed bug where the element path and format state wasn't properly updated if you had the wordcount plugin enabled.
    Fixed bug where a comment at the beginning of source would produce an exception in the formatter logic.
    Fixed bug where setAttrib/getAttrib on null would throw exception together with any hooked attributes like style.
    Fixed bug where table sizes wasn't properly retained when copy/pasting on WebKit/Blink.
    Fixed bug where WebKit/Blink would produce colors in RGB format instead of the forced HEX format when deleting contents.
    Fixed bug where the width attribute wasn't updated on tables if you changed the size inside the table dialog.
    Fixed bug where control selection wasn't properly handled when the caret was placed directly after an image.
    Fixed bug where selecting the contents of table cells using the selection.select method wouldn't place the caret properly.
    Fixed bug where the selection state for images wasn't removed when placing the caret right after an image on WebKit/Blink.
    Fixed bug where all events wasn't properly unbound when and editor instance was removed or destroyed by some external innerHTML call.
    Fixed bug where it wasn't possible or very hard to select images on iOS when the onscreen keyboard was visible.
    Fixed so auto_focus can take a boolean argument this will auto focus the last initialized editor might be useful for single inits.
    Fixed so word auto detect lists logic works better for faked lists that doesn't have specific markup.
    Fixed so nodeChange gets fired on mouseup as it used to before 4.1.1 we optimized that event to fire less often.
    Removed the finish menu item from spellchecker menu since it's redundant you can stop spellchecking by toggling menu item or button.
Version 4.1.2 (2014-07-15)
    Added offset/grep to DomQuery class works basically the same as it's jQuery equivalent.
    Fixed bug where backspace/delete or setContent with an empty string would remove header data when using the fullpage plugin.
    Fixed bug where tinymce.remove with a selector not matching any editors would remove all editors.
    Fixed bug where resizing of the editor didn't work since the theme was calling setStyles instead of setStyle.
    Fixed bug where IE 7 would fail to append html fragments to iframe document when using DomQuery.
    Fixed bug where the getStyle DOMUtils method would produce an exception if it was called with null as it's element.
    Fixed bug where the paste plugin would remove the element if the none of the paste_webkit_styles rules matched the current style.
    Fixed bug where contextmenu table items wouldn't work properly on IE since it would some times fire an incorrect selection change.
    Fixed bug where the padding/border values wasn't used in the size calculation for the body size when using autoresize. Patch contributed by Matt Whelan.
    Fixed bug where conditional word comments wouldn't be properly removed when pasting plain text.
    Fixed bug where resizing would sometime fail on IE 11 when the mouseup occurred inside the resizable element.
    Fixed so the iframe gets initialized without any inline event handlers for better CSP support. Patch contributed by Matt Whelan.
    Fixed so the tinymce.dom.Sizzle is the latest version of sizzle this resolves the document context bug.
Version 4.1.1 (2014-07-08)
    Fixed bug where pasting plain text on some WebKit versions would result in an empty line.
    Fixed bug where resizing images inside tables on IE 11 wouldn't work properly.
    Fixed bug where IE 11 would sometimes throw "Invalid argument" exception when editor contents was set to an empty string.
    Fixed bug where document.activeElement would throw exceptions on IE 9 when that element was hidden or removed from dom.
    Fixed bug where WebKit/Blink sometimes produced br elements with the Apple-interchange-newline class.
    Fixed bug where table cell selection wasn't properly removed when copy/pasting table cells.
    Fixed bug where pasting nested list items from Word wouldn't produce proper semantic nested lists.
    Fixed bug where right clicking using the contextmenu plugin on WebKit/Blink on Mac OS X would select the target current word or line.
    Fixed bug where it wasn't possible to alter table cell properties on IE 8 using the context menu.
    Fixed bug where the resize helper wouldn't be correctly positioned on older IE versions.
    Fixed bug where fullpage plugin would produce an error if you didn't specify a doctype encoding.
    Fixed bug where anchor plugin would get the name/id of the current element even if it wasn't anchor element.
    Fixed bug where visual aids for tables wouldn't be properly disabled when changing the border size.
    Fixed bug where some control selection events wasn't properly fired on older IE versions.
    Fixed bug where table cell selection on older IE versions would prevent resizing of images.
    Fixed bug with paste_data_images paste option not working properly on modern IE versions.
    Fixed bug where custom elements with underscores in the name wasn't properly parsed/serialized.
    Fixed bug where applying inline formats to nested list elements would produce an incorrect formatting result.
    Fixed so it's possible to hide items from elements path by using preventDefault/stopPropagation.
    Fixed so inline mode toolbar gets rendered right aligned if the editable element positioned to the documents right edge.
    Fixed so empty inline elements inside empty block elements doesn't get removed if configured to be kept intact.
    Fixed so DomQuery parentsUntil/prevUntil/nextUntil supports selectors/elements/filters etc.
    Fixed so legacyoutput plugin overrides fontselect and fontsizeselect controls and handles font elements properly.
Version 4.1.0 (2014-06-18)
    Added new file_picker_callback option to replace the old file_browser_callback the latter will still work though.
    Added new custom colors to textcolor plugin will be displayed if a color picker is provided also shows the latest colors.
    Added new color_picker_callback option to enable you to add custom color pickers to the editor.
    Added new advanced tabs to table/cell/row dialogs to enable you to select colors for border/background.
    Added new colorpicker plugin that lets you select colors from a hsv color picker.
    Added new tinymce.util.Color class to handle color parsing and converting.
    Added new colorpicker UI widget element lets you add a hsv color picker to any form/window.
    Added new textpattern plugin that allows you to use markdown like text patterns to format contents.
    Added new resize helper element that shows the current width & height while resizing.
    Added new "once" method to Editor and EventDispatcher enables since callback execution events.
    Added new jQuery like class under tinymce.dom.DomQuery it's exposed on editor instances (editor.$) and globally under (tinymce.$).
    Fixed so the default resize method for images are proportional shift/ctrl can be used to make an unproportional size.
    Fixed bug where the image_dimensions option of the image plugin would cause exceptions when it tried to update the size.
    Fixed bug where table cell dialog class field wasn't properly updated when editing an a table cell with an existing class.
    Fixed bug where Safari on Mac would produce webkit-fake-url for pasted images so these are now removed.
    Fixed bug where the nodeChange event would get fired before the selection was changed when clicking inside the current selection range.
    Fixed bug where valid_classes option would cause exception when it removed internal prefixed classes like mce-item-.
    Fixed bug where backspace would cause navigation in IE 8 on an inline element and after a caret formatting was applied.
    Fixed so placeholder images produced by the media plugin gets selected when inserted/edited.
    Fixed so it's possible to drag in images when the paste_data_images option is enabled. Might be useful for mail clients.
    Fixed so images doesn't get a width/height applied if the image_dimensions option is set to false useful for responsive contents.
    Fixed so it's possible to pass in an optional arguments object for the nodeChanged function to be passed to all nodechange event listeners.
    Fixed bug where media plugin embed code didn't update correctly.<|MERGE_RESOLUTION|>--- conflicted
+++ resolved
@@ -1,11 +1,8 @@
 Version 5.0.0-preview-4 (TBD)
-<<<<<<< HEAD
+    Fixed distraction free plugin #AP-470
     Removed the tox-custom-editor class that was added to the wrapping element of codemirror #TINY-2211
     Fixed contents of the input field being selected on focus instead of just recieving an outline highlight #AP-464
     Added width and height placeholder text to image and media dialog dimensions input #AP-296
-=======
-    Fixed distraction free plugin #AP-470
->>>>>>> 5153216e
     Fixed styling issues with dialogs and menus in IE 11 #AP-456
     Fixed custom style format control not honoring custom formats #AP-393
     Fixed context menu not appearing when clicking an image with a caption #AP-382
