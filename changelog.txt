--- conflicted
+++ resolved
@@ -1,11 +1,8 @@
 Version 4.2.6 (2015-09-xx)
-<<<<<<< HEAD
 	Added capability to set request headers when using XHRs.
-	Added capability to upload local images automatically when they are introduced to the content.  This is delayed by 30 seconds after editing the image inline.
-=======
+	Added capability to upload local images automatically default delay is set to 30 seconds after editing images.
 	Added commands ids mceEditImage, mceAchor and mceMedia to be avaiable from execCommand.
 	Added Edge browser to saucelabs grunt task. Patch contributed by John-David Dalton.
->>>>>>> fcc2bd7a
 	Fixed bug where blob uris not produced by tinymce would produce HTML invalid markup.
 	Fixed bug where selection of contents of a nearly empty editor in Edge would sometimes fail.
 	Fixed bug where color styles woudln't be retained on copy/paste in Blink/Webkit.
