--- conflicted
+++ resolved
@@ -1,9 +1,6 @@
 Version 5.0.0-rc-2 (TBD)
-<<<<<<< HEAD
     Fixed the link dialog such that it will now retain class attributes when updating links #TINY-2825
-=======
     Added screen reader accessibility for sidebar and statusbar #TINY-2699
->>>>>>> cbcdbca6
     Updated Emoticons and Charmap dialogs to be screen reader accessible #TINY-2693
     Fixed "Find and replace" not showing in the "Edit" menu by default #TINY-3061
     Updated the textpattern plugin to properly support nested patterns and to allow running a command with a value for a pattern with a start and an end #TINY-2991
