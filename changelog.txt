--- conflicted
+++ resolved
@@ -4,11 +4,8 @@
     Fixed the autocompleter not working with fragmented text #TINY-3459
     Fixed the autosave plugin no longer overwrites window.onbeforeunload #TINY-3688
     Fixed infinite loop in the paste plugin when IE11 takes a long time to process paste events. Patch contributed by lRawd. #GH-4987
-<<<<<<< HEAD
+    Fixed image handle locations when using `fixed_toolbar_container`. Patch contributed by t00. #GH-4966
     Fixed the autoresize plugin not firing ResizeEditor events #TINY-3587
-=======
-    Fixed image handle locations when using `fixed_toolbar_container`. Patch contributed by t00. #GH-4966
->>>>>>> 87760896
 Version 5.0.6 (2019-05-22)
     Added `icons_url` editor settings to enable icon packs to be loaded from a custom url #TINY-3585
     Added `image_uploadtab` editor setting to control the visibility of the upload tab in the image dialog #TINY-3606
